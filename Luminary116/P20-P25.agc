--- conflicted
+++ resolved
@@ -15,14 +15,11 @@
 ## Mod history: 2017-01-22 MAS  Created from Luminary 99.
 ##              2017-01-28 RSB  WTIH -> WITH.
 ##              2017-03-09 HG   Transcribed
-<<<<<<< HEAD
 ##              2017-03-14 HG   Fix operator CALL  --> VLOAD
 ##                              Fix statement CA BIT1  --> CS BIT5
 ##                              Fix operand   ENDRRD29 --> ENDR29RD
-=======
 ##		2017-03-13 RSB	Proofed comment text via 3-way diff vs
 ##				Luminary 99 and 131.
->>>>>>> e661f1ea
 
 ## Page 494
 # RENDEZVOUS NAVIGATION PROGRAM 20
