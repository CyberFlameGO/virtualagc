--- conflicted
+++ resolved
@@ -15,12 +15,12 @@
 ## Mod history: 2017-01-22 MAS  Created from Luminary 99.
 ##              2017-01-28 RSB Comment-text fixes identified for Luminary 69.
 ##              2017-02-07 RRB  Updated for Luminary 116.
-##              2017-03-13 HG   Fix value  OCT 1210 --> OCT 31210
-##		2017-03-13 RSB	Proofed comment text via 3-way diff vs
-##				Luminary 99 and 131.
-##		2017-03-15 RSB	Comment-text fixes identified in 6-way
-##				side-by-side diff of Sunburst 120 and Luminary 
-##				69/99/116/131/210.
+##              2017-03-13 RSB  Proofed comment text via 3-way diff vs
+##                              Luminary 99 and 131.
+##              2017-03-15 RSB  Comment-text fixes identified in 6-way
+##                              side-by-side diff of Sunburst 120 and Luminary
+##                              69/99/116/131/210.
+##              2017-03-19 HG   Fix value  OCT 1210 --> OCT 31210
 
 ## Page 1299
                 BLOCK           02
@@ -347,13 +347,8 @@
 PFAILOK2        MASK            IMODES30
                 TS              IMODES30
                 TC              IBNKCALL                        # THE ISS WARNING LIGHT MAY COME ON NOW
-<<<<<<< HEAD
                 CADR            SETISSW                         # THAT THE INHIBIT HAS BEEN REMOVED.
-                TCF             TASKOVER                        
-=======
-                CADR            SETISSW                         # THAT THE INHIBIT WAS BEEN REMOVED.
                 TCF             TASKOVER
->>>>>>> e77f18a5
 
 PFAILOK         TC              CAGETSTQ                        # ENABLE PIP FAIL PROG ALARM.
                 TCF             TASKOVER
