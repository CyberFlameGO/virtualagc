### FILE="Main.annotation"
## Copyright:   Public domain.
## Filename:    P-AXIS_RCS_AUTOPILOT.agc
## Purpose:     A section of Luminary revision 116.
##              It is part of the source code for the Lunar Module's (LM) 
##              Apollo Guidance Computer (AGC) for Apollo 12.
##              This file is intended to be a faithful transcription, except
##              that the code format has been changed to conform to the
##              requirements of the yaYUL assembler rather than the
##              original YUL assembler.
## Reference:   pp. 1411-1431
## Assembler:   yaYUL
## Contact:     Ron Burkey <info@sandroid.org>.
## Website:     www.ibiblio.org/apollo/index.html
## Mod history: 2017-01-22 MAS  Created from Luminary 99.
##              2017-02-01 RRB  Updated for Luminary 116.
##              2017-02-09 HG   Fix operand O13QSAV  --> C13QSAV
##                                          O13STALL --> C13STALL
<<<<<<< HEAD
##                                          Q        --> C13QSAV         
##		2017-03-14 RSB	Proofed comment text via 3-way diff vs
##				Luminary 99 and 131.  Fixed an OCT also.
##		2017-03-16 RSB	Comment-text fixes identified in 5-way
##				side-by-side diff of Luminary 69/99/116/131/210.
=======
##                                          Q        --> C13QSAV  
##              2017-03-13 HG   Fix definition of 1/10SEC, 40CYC    
##                              i.e. no storage allocated
##                              Add missing statements RELINT     
##                              Fix value OCT 02000 --> OCT 32000   
##                              Fix operand DAPBOOLS --> FLAGWRD5       
>>>>>>> e77f18a5

## Page 1411
                BANK            16                              
                SETLOC          DAPS1                           
                BANK                                            

                EBANK=          PERROR                          
                COUNT*          $$/DAPP                         

# THE FOLLOWING T5RUPT ENTRY BEGINS THE PROGRAM WHICH CONTROLS THE P-AXIS ACTION OF THE LEM USING THE RCS JETS.
# THE NOMINAL TIME BETWEEN THE P-AXIS RUPTS IS 100 MS IN ALL NON-IDLING MODES OF THE DAP.

PAXIS           CA              MS100                           
                ADS             TIME5                           # *** NECESSARY IN ORDER TO ALLOW SYN-
                                                                # CHRONIZATION WITH OTHER INTERRUPTS ***

                LXCH            BANKRUPT                        # INTERRUPT LEAD IN (CONTINUED)
                EXTEND                                          
                QXCH            QRUPT                           

# CHECK IF DAP PASS IS PERMISSIBLE

                CCS             DAPZRUPT                        # IF DAPZRUPT POSITIVE, DAP (JASK) IS
                TC              BAILOUT                         #    STILL IN PROGRESS AND A RESTART IS
<<<<<<< HEAD
                OCT             32000                           #   CALLED FOR.  IT IS NEVER ZERO
=======
                OCT             32000                           #   CALLED FOR.  IT IS NEVER ZERO.
>>>>>>> e77f18a5

                TC              CHEKBITS                        # RETURN IS TO I+1 IF DAP SHOULD STAY ON.

                CA              CDUX                            # READ AND STORE CDU'S
                TS              DAPTREG4                        
                CA              CDUY                            
                TS              DAPTREG5                        
                CA              CDUZ                            
                TS              DAPTREG6                        

# ***** KALCMANU-DAP AND "RATE-HOLD"-DAP INTERFACE *****

# THE FOLLOWING SECTION IS EXECUTED EVERY 100 MS (10 TIMES A SECOND) WITHIN THE P-AXIS REACTION CONTROL SYSTEM
# AUTOPILOT (WHENEVER THE DAP IS IN OPERATION).

                CA              CDUXD                           
                EXTEND                                          
                MSU             DELCDUX                         
                TC              1STOTWOS                        
                TS              CDUXD                           
                CA              CDUYD                           
                EXTEND                                          
                MSU             DELCDUY                         
                TC              1STOTWOS                        
                TS              CDUYD                           
                CA              CDUZD                           
                EXTEND                                          
                MSU             DELCDUZ                         
## Page 1412
                TC              1STOTWOS                        
                TS              CDUZD                           
                EXTEND                                          # DIMINISH MANUAL CONTROL DIRECT RATE
                DIM             TCP                             # TIME COUNTERS.
                EXTEND                                          
                DIM             TCQR                            

# RATELOOP COMPUTES JETRATEQ, JETRATER, AND 1JACC*NO. PJETS IN ITEMP1.
#   RETURNS TO BACKP.

#   JETRATE = 1JACC*NO.PJETS*TJP   (NOTE TJ IS THE TIME FIRED DURING CSP)
#   JETRATEQ = 1JACCQ(TJU*NO.UJETS - TJV*NO.VJETS)
#   JETRATER = 1JACCR(TJU*NO.UJETS + TJV*NO.VJETS)

                TCF             PAXFILT                         # PROCEEDS TO RATELOOP AFTER SUPERJOB
1STOTWOS        CCS             A                               
                AD              ONE                             
                TC              Q                               
                CS              A                               
                TC              Q                               
SUBDIVDE        EXTEND                                          # OVERFLOW PROCTION ROUTINE TO GIVE
                MP              DAPTEMP3                        #   POSMAX OR NEGMAX IF THE DIVIDE WOULD
                DAS             OMEGAU                          #   OVERFLOW

 +3             EXTEND                                          
                DCA             OMEGAU                          
                DXCH            DAPTEMP5                        
                CCS             OMEGAU                          
                TCF             +2                              
                TCF             DIVIDER                         
                AD              -OCT630                         
                EXTEND                                          
                BZMF            DIVIDER                         

                CCS             OMEGAU                          
                CA              POSMAX                          # 45 DEG/SEC
                TC              Q                               
                CS              POSMAX                          
                TC              Q                               

DIVIDER         DXCH            OMEGAU                          
                EXTEND                                          
                DV              DAPTREG4                        
                TC              Q                               

OVERSUB         TS              7                               # RETURNS A UNCHANGED OR LIMITED TO
                TC              Q                               #   POSMAX OR NEGMAX IF A HAS OVERFLOW
                INDEX           A                               
                CS              BIT15           -1              
## Page 1413
                TC              Q                               

-OCT630         OCT             77147                           

BACKP           CA              DAPTEMP1                        
                EXTEND                                          
                MP              1JACC                           
                TS              JETRATE                         

# BEGINNING OF THE RATE DERIVATION
# OMEGAP,Q,R      BODY RATES SCALED AT PI/4
# TRAPER,Q,R      BODY ANGLE ERRORS FROM PREDICTED ANGLE (PI/40)
# NP(QR)TRAPS     NUMBER OF TIMES ANGLE ERROR HAS BEEN ACCUMULATED
# AOSQ(R)TERM     CHANGE IN RATE DUE TO OFFSET ACCELLERATION.  (PI/4)
# JETRATE,Q,R     CHANGE IN RATE DUE TO  JET   ACCELLERATION.  (PI/4)
# TRAPSIZE        NEGATIVE LIMIT OF MAGNITUDE OF TRAPEDP, ECT.
# OMEGAU          DP-TEMPORARY STORAGE

# OMEGA = OMEGA + JETRATE + AOSTERM (+TRAPED/NTRAPS IF TRAPED BIG)

                CAE             DAPTREG4                        # CDUX IS STORED HERE
                TS              L                               
                EXTEND                                          
                MSU             OLDXFORP                        # SCALED AT PI
                LXCH            OLDXFORP                        
                TS              DAPTEMP1                        
                CA              1/40                            
                TS              DAPTREG4                        
                CS              JETRATE                         
                EXTEND                                          
                MP              BIT14                           
                ADS             TRAPEDP                         
                CA              JETRATEQ                        
                AD              AOSQTERM                        
                EXTEND                                          
                MP              -BIT14                          
                ADS             TRAPEDQ                         
                CA              JETRATER                        
                AD              AOSRTERM                        
                EXTEND                                          
                MP              -BIT14                          
                ADS             TRAPEDR                         

                CA              DAPTREG5                        # CDUY IS STORED HERE
                TS              L                               
                EXTEND                                          
                MSU             OLDYFORP                        # SCALED AT PI
                LXCH            OLDYFORP                        
                TS              DAPTEMP2                        
                EXTEND                                          
                MP              M11                             # M11 SCALED AT 1
## Page 1414
                AD              DAPTEMP1                        
                DXCH            OMEGAU                          

                TC              SUBDIVDE        +3              # RETURNS WITH CDU-RATE AT PI/4

                EXTEND                                          
                SU              OMEGAP                          
                ADS             TRAPEDP                         
                TC              OVERSUB                         
                TS              TRAPEDP                         
                EXTEND                                          
                DCA             DAPTEMP5                        
                DAS             DXERROR                         
                CS              PLAST                           
                EXTEND                                          
                MP              1/40                            
                DAS             DXERROR                         # MANUAL MODE X-ATTITUDE ERROR (DP)
                CA              DAPTREG6                        # CDUZ IS STORED HERE
                TS              L                               
                EXTEND                                          
                MSU             OLDZFORQ                        
                TS              DAPTEMP3                        
                LXCH            OLDZFORQ                        
                CA              M21                             
                EXTEND                                          
                MP              DAPTEMP2                        
                DXCH            OMEGAU                          
                CA              M22                             
                TC              SUBDIVDE                        

                EXTEND                                          
                SU              OMEGAQ                          
                ADS             TRAPEDQ                         
                TC              OVERSUB                         
                TS              TRAPEDQ                         
                EXTEND                                          
                DCA             DAPTEMP5                        
                DAS             DYERROR                         
                CS              QLAST                           
                EXTEND                                          
                MP              1/40                            
                DAS             DYERROR                         # MANUAL MODE Y-ATTITUDE ERROR (DP)
                CA              M31                             
                EXTEND                                          
                MP              DAPTEMP2                        
                DXCH            OMEGAU                          
                CA              M32                             

                TC              SUBDIVDE                        
## Page 1415
                EXTEND                                          
                SU              OMEGAR                          
                ADS             TRAPEDR                         
                TC              OVERSUB                         
                TS              TRAPEDR                         # TRAPEDS HAVE ALL BEEN COMPUTED

                EXTEND                                          
                DCA             DAPTEMP5                        
                DAS             DZERROR                         
                CS              RLAST                           
                EXTEND                                          
                MP              1/40                            
                DAS             DZERROR                         # MANUAL MODE Z-ATTITUDE ERROR (DP)
                CA              DAPBOOLS                        # PICK UP PAD LOADED STATE ESTIMATOR GAINS
                MASK            CSMDOCKD                        
                EXTEND                                          
                BZF             LMONLY                          
                EXTEND                                          # DOCKED
                DCA             DKOMEGAN                        
                DXCH            DAPTREG4                        
                CA              DKTRAP                          
                TCF             +5                              
LMONLY          EXTEND                                          # UNDOCKED
                DCA             LMOMEGAN                        
                DXCH            DAPTREG4                        
                CA              LMTRAP                          
 +5             TS              DAPTREG6                        
                CCS             TRAPEDP                         
                TCF             +2                              
                TCF             SMALPDIF                        
                AD              DAPTREG6                        # TRAPSIZE > ABOUT 77001 %-1.4DEG/SEC"
                EXTEND                                          
                BZMF            SMALPDIF                        
                ZL                                              
                LXCH            TRAPEDP                         
                CA              ZERO                            
                EXTEND                                          
                DV              NPTRAPS                         
                ADS             OMEGAP                          
                TC              OVERSUB                         
                TS              OMEGAP                          
                CA              DAPTREG4                        # ABOUT 10 OR 0 FOR DOCKED OR UNDOCKED
                TS              NPTRAPS                         
SMALPDIF        INCR            NPTRAPS                         
P-RATE          CA              JETRATE                         
                ADS             OMEGAP                          
                TC              OVERSUB                         
                TS              OMEGAP                          

                CCS             TRAPEDQ                         
## Page 1416
                TCF             +2                              
                TCF             Q-RATE                          
                AD              DAPTREG6                        # TRAPSIZE > ABOUT 77001 %-1.4DEG/SEC"
                EXTEND                                          
                BZMF            Q-RATE                          
                ZL                                              
                LXCH            TRAPEDQ                         
                CA              ZERO                            
                EXTEND                                          
                DV              NQTRAPS                         
                TS              DAPTEMP1                        # SAVE FOR OFFSET ESTIMATE
                ADS             OMEGAQ                          
                TC              OVERSUB                         
                TS              OMEGAQ                          
                CA              DAPTREG4                        # ABOUT 10 OR 0 FOR DOCKED OR UNDOCKED
                XCH             NQTRAPS                         
                AD              DAPTREG5                        # KAOS > ABOUT 60D %N/N_60"
                XCH             DAPTEMP1                        
                EXTEND                                          
                MP              FIVE                            
                EXTEND                                          
                DV              DAPTEMP1                        
                ADS             AOSQ                            
Q-RATE          INCR            NQTRAPS                         
                CA              JETRATEQ                        
                AD              AOSQTERM                        
                ADS             OMEGAQ                          
                TC              OVERSUB                         
                TS              OMEGAQ                          

                CCS             TRAPEDR                         
                TCF             +2                              
                TCF             R-RATE                          
                AD              DAPTREG6                        # TRAPSIZE > ABOUT 77001 %-1.4DEG/SEC"
                EXTEND                                          
                BZMF            R-RATE                          
                ZL                                              
                LXCH            TRAPEDR                         
                CA              ZERO                            
                EXTEND                                          
                DV              NRTRAPS                         
                TS              DAPTEMP2                        # SAVE FOR OFFSET ESTIMATE
                ADS             OMEGAR                          
                TC              OVERSUB                         
                TS              OMEGAR                          
                CA              DAPTREG4                        # ABOUT 10 OR 0 FOR DOCKED OR UNDOCKED
                XCH             NRTRAPS                         
                AD              DAPTREG5                        # KAOS > ABOUT 60D %N/N_60"
                XCH             DAPTEMP2                        
                EXTEND                                          
## Page 1417
                MP              FIVE                            
                EXTEND                                          
                DV              DAPTEMP2                        
                ADS             AOSR                            
R-RATE          INCR            NRTRAPS                         
                CA              JETRATER                        
                AD              AOSRTERM                        
                ADS             OMEGAR                          
                TC              OVERSUB                         
                TS              OMEGAR                          

# END OF RATE DERIVATION

#  BEGIN OFFSET ESTIMATER

#   IN POWERED FLIGHT, AOSTASK WILL BE CALLED EVERY 2 SECONDS.

#   AOS = AOS + K*SUMRATE

                CS              DAPBOOLS                        
                MASK            DRIFTBIT                        
                CCS             A                               
                TCF             WORKTIME                        
                TS              ALPHAQ                          # ZERO THE OFFSET ACCELERATION VALUES.
                TS              ALPHAR                          
                TS              AOSQTERM                        
                TS              AOSRTERM                        
                TS              AOSQ                            
                TS              AOSR                            
                TCF             PRETIMCK                        
KAOS            DEC             60                              
WORKTIME        CA              QACCDOT                         
                EXTEND                                          
                MP              CALLCODE                        # OCTAL 00032 IS DECIMAL .1 AT 2(6).
                DAS             AOSQ                            
                CA              AOSQ                            
                TS              ALPHAQ                          
                EXTEND                                          
                MP              200MS                           # .2 AT 1
                TS              AOSQTERM                        
                CA              RACCDOT                         
                EXTEND                                          
                MP              CALLCODE                        # OCTAL 00032 IS DECIMAL .1 AT 2(6).
                DAS             AOSR                            
                CA              AOSR                            
                TS              ALPHAR                          
                EXTEND                                          
                MP              200MS                           # .2 AT 1
                TS              AOSRTERM                        
                TCF             PRETIMCK                        

## Page 1418
PAXFILT         CA              CALLGMBL                        # EXECUTE ACDT+C12, IF NEEDED.
                MASK            RCSFLAGS                        
                CCS             A                               # CALLGMBL IS NOT BIT15, SO THIS TEST IS
                TC              ACDT+C12                        # VALID.

                DXCH            ARUPT                           
                DXCH            DAPARUPT                        
                CA              SUPERJOB                        # SETTING UP THE SUPERJOB
                XCH             BRUPT                           
                LXCH            QRUPT                           
                DXCH            DAPBQRPT                        
                CA              SUPERADR                        
                DXCH            ZRUPT                           
                DXCH            DAPZRUPT                        
                TCF             NOQBRSM         +1              # RELINT (JUST IN CASE) AND RESUME, IN THE
                                                                #   FORM OF A JASK, AT SUPERJOB.

SUPERADR        GENADR          SUPERJOB        +1              

# COUNT DOWN GIMBAL DRIVE TIMERS AND TURN OFF DRIVES IF REQUIRED.

SUPERJOB        TCF             RATELOOP                        
PRETIMCK        CCS             QGIMTIMR                        
                TCF             DECQTIMR                        # POSITIVE - COUNTING DOWN
                TCF             TURNOFFQ                        # NEGATIVE - DRIVE SHOULD BE ENDED
CHKRTIMR        CCS             RGIMTIMR                        # NEGATIVE - INACTIVE
                TCF             DECRTIMR                        # (NEG ZERO - IMPOSSIBLE)
                TCF             TURNOFFR                        # REPEATED (ABOVE) FOR R AXIS.

                EXTEND                                          # DECREMENT DOCKED JET INHIBITION COUNTERS
                DIM             PJETCTR                         
                EXTEND                                          
                DIM             UJETCTR                         
                EXTEND                                          
                DIM             VJETCTR                         
                CA              BIT12                           
                MASK            RCSFLAGS                        
                EXTEND                                          
                BZF             SKIPPAXS                        
                TC              CHKVISFZ                        
DECQTIMR        TS              QGIMTIMR                        # COUNT TIMERS DOWN TO POS ZERO.
                TCF             CHKRTIMR                        
DECRTIMR        TS              RGIMTIMR                        
                TCF             CHKRTIMR        +3              

TURNOFFQ        TS              NEGUQ                           # HALT DRIVES.
                TS              QACCDOT                         
                CS              QGIMBITS                        
                EXTEND                                          
## Page 1419
                WAND            CHAN12                          
                CAF             NEGMAX                          
                TS              QGIMTIMR                        
                TCF             CHKRTIMR                        
TURNOFFR        TS              NEGUR                           
                TS              RACCDOT                         
                CS              RGIMBITS                        
                EXTEND                                          
                WAND            CHAN12                          
                CAF             NEGMAX                          
                TS              RGIMTIMR                        
                TCF             CHKRTIMR        +3              
QGIMBITS        EQUALS          OCT1400                         # BITS 9 AND 10 (OF CHANNEL 12).
RGIMBITS        EQUALS          PRIO6                           # BITS 11 AND 12 (OF CHANNEL 12).

SKIPPAXS        CS              RCSFLAGS                        
                MASK            BIT12                           
                ADS             RCSFLAGS                        # BIT 12 SET TO 1.
                TCF             QRAXIS                          # GO TO QRAXIS OR TO GTS.

# Y-Z TRANSLATION

# INPUT:  BITS 9-12 OF CH31 (FROM TRANSLATION CONTROLER)

# OUTPUT: NEXTP

#   NEXTP IS THE CHANNEL 6 CODE OF JETS FOR THE DESIRED TRANSLATION.
#   IF THERE ARE FAILURES IN THE DESIRED POLICY, THEN

#      (1) FOR DIAGONAL TRANS:  UNFAILED PAIR
#                               ALARM (IF NO PAIR)

#      (2) FOR PRINCIPAL TRANS: TRY TO TACK WITH DIAGONAL PAIRS
#                               ALARM (IF DIAGONAL PAIRS ARE FAILED)

CHKVISFZ        EXTEND                                          
                READ            CHAN31                          
                CS              A                               
                MASK            07400OCT                        
                EXTEND                                          
                BZF             TSNEXTP                         
                EXTEND                                          
                MP              BIT7                            
                INDEX           A                               
                CA              INDXYZ                          
                TS              ROTINDEX                        
TRYUORV         CA              SIX                             
                TC              SELECTYZ                        
                CS              SIX                             
                AD              NUMBERT                         
                EXTEND                                          
## Page 1420
                BZF             TSNEXTP         -1              
                CS              FIVE                            
                AD              ROTINDEX                        
                EXTEND                                          
                BZMF            ALTERYZ                         
                CS              NUMBERT                         
                AD              FOUR                            
                EXTEND                                          
                BZMF            TSNEXTP         -1              
ABORTYZ         TC              ALARM                           
                OCT             02001                           
                CA              BIT1                            # INVERT BIT 1 OF RCSFLAGS.
                LXCH            RCSFLAGS                        
                EXTEND                                          
                RXOR            1                               
                TS              RCSFLAGS                        
                CA              ZERO                            
                TCF             TSNEXTP                         
ALTERYZ         CA              BIT1                            # INVERT BIT 1 OF RCSFLAGS.
                LXCH            RCSFLAGS                        
                EXTEND                                          
                RXOR            1                               
                TS              RCSFLAGS                        
                MASK            BIT1                            
                AD              FOUR                            
                ADS             ROTINDEX                        
                TCF             TRYUORV                         
                CA              POLYTEMP                        
TSNEXTP         TS              NEXTP                           

# STATE LOGIC
#  CHECK IN ORDER:           IF ON
#    LPDPHASE                GO TO PURGENCY
#    PULSES                  MINIMUM PULSE LOGIC
#    DETENT(BIT15 CH31)      RATE COMMAND
#    GO TO PURGENCY

                CA              BIT13                           # CHECK STICK IF IN ATT. HOLD.
                EXTEND                                          
                RAND            CHAN31                          
                EXTEND                                          
                BZF             MANMODE                         

                CA              DAPBOOLS                        
                MASK            XOVINHIB                        
                CCS             A                               
                TCF             PURGENCY                        # ATTITUDE STEER DURING VISIBILITY PHASE

                TCF             DETENTCK                        
MANMODE         CA              PULSES                          # PULSES IS ONE FOR PULSE MODE
                MASK            DAPBOOLS                        
## Page 1421
                EXTEND                                          
                BZF             DETENTCK                        # BRANCH FOR RATE COMMAND

                CA              ZERO                            
                TS              PERROR                          

# MINIMUM IMPULSE MODE

                CA              CDUX                            
                TS              CDUXD                           

                CCS             OLDPMIN                         
                TCF             CHECKP                          

FIREP           CA              BIT3                            
                EXTEND                                          
                RAND            CHAN31                          
                EXTEND                                          
                BZF             +XMIN                           

                CA              BIT4                            
                EXTEND                                          
                RAND            CHAN31                          
                EXTEND                                          
                BZF             -XMIN                           

                TCF             JETSOFF                         

CHECKP          EXTEND                                          
                READ            CHAN31                          
                CS              A                               
                MASK            OCT14                           
                TS              OLDPMIN                         
                TCF             JETSOFF                         

-XMIN           CS              TEN                             # ANYTHING LESS THAN 14MS. CORRECTED
                TCF             +2                              #   IN JET SELECTION ROUTINE
+XMIN           CA              TEN                             
                TS              TJP                             
                CA              ONE                             
                TS              OLDPMIN                         
                TCF             PJETSLEC        -6              

#                  MANUAL RATE COMMAND MODE
#                  ========================
#                    BY ROBERT F. STENGEL

# THIS MODE PROVIDES RCAH MANUAL CONTROL THRU 2 CONTROL LAWS:                    1) DIRECT RATE AND 2) PSEUDO-AUTO.
# THE DIRECT RATE MODE AFFORDS IMMEDIATE CONTROL WITHOUT OVERSHOOT. THE PSEUDO-AUTO MODE PROVIDES PRECISE
# RATE CONTROL AND ATTITUDE HOLD.

## Page 1432
# IN DIRECT RATE, JETS ARE FIRED WHEN STICK POSITION CHANGES BY A FIXED NUMBER OF INCREMENTS IN ONE DAP CYCLE.
# THE 'BREAKOUT LEVEL' IS .6 D/S FOR LM-ONLY AND .3 D/S FOR CSM-DOCKED. THIS LAW NULLS THE RATE ERROR TO WITHIN
# THE 'TARGET DEADBAND', WHICH EQUALS THE BREAKOUT LEVEL.
# IN PSEUDO-AUTO, BODY-FIXED RATE AND ATTITUDE ERRORS ARE SUPPLIED TO TJETLAW, WHICH EXERCISES CONTROL.
# CONTROL SWITCHES FROM DIRECT RATE TO PSEUDO-AUTO IF THE TARGET DB IS ACHIEVED OR IF TIME IN (1) EXCEEDS 4 SEC.
# IF THE INITIAL COMMAND DOES NOT EXCEED THE BREAKOUT LEVEL, CONTROL GOES TO PSEUDO-AUTO IMMEDIATELY.

# SINCE P-AXIS CONTROL IS SEPARATE FROM Q,R AXES CONTROL, IT IS POSSIBLE TO USE (1) IN P-AXIS AND (2) IN Q,R AXES,
# OR VICE VERSA.  THIS ALLOWS A DEGREE OF ATTITUDE HOLD IN UNCONTROLLED AXES.  DUE TO U,V CONTROL, HOWEVER, Q AND
# R AXES ARE COUPLED AND MUST USE THE SAME CONTROL LAW.

# HAND CONTROLLER COMMANDS ARE SCALED BY A LINEAR/QUADRATIC LAW. FOR THE LM-ALONE, MAXIMUM COMMANDED RATES ARE 20
# AND 4 D/S IN NORMAL AND FINE SCALING; HOWEVER, STICK SENSITIVITY AT ZERO COUNTS (OBTAINED AT A STICK DEFLECTION
# OF 2 DEGREES FROM THE CENTERED POSITION) IS .5 OR .1 D/S PER DEGREE. NORMAL AND FINE SCALINGS FOR THE CSM-DOCKED
# CASE IS AUTOMATICALLY SET TO 1/10 THE ABOVE VALUES.  SCALING IS DETERMINED IN ROUTINE 3.

# ZEROENBL      ENABLES COUNTERS SO THEY CAN BE READ NEXT TIME
# JUSTOUT       FIRST DETECTION OF OUT OF DETENT (BY OURRCBIT)

DETENTCK        EXTEND                                          
                READ            CHAN31                          
                TS              CH31TEMP                        
                MASK            BIT15                           # CHECK OUT-OF-DETENT BIT.
                EXTEND                                          
                BZF             RHCMOVED                        # BRANCH IF OUT OF DETENT.
                CAF             OURRCBIT                        # IN DETENT.  CHECK THE RATE COMMAND BIT.
                MASK            DAPBOOLS                        
                EXTEND                                          
                BZF             PURGENCY                        # BRANCH IF NOT IN RATE COMMAND LAST PASS.

# ........................................................................

                CA              BIT9                            # JUST IN DETENT??
                MASK            RCSFLAGS                        
                EXTEND                                          
                BZF             RUTH                            
                CAF             BIT13                           # CHECK FOR ATTITUDE HOLD.
                EXTEND                                          
                RAND            CHAN31                          
                EXTEND                                          
                BZF             RATEDAMP                        # BRANCH IF IN ATTITUDE HOLD.

                CS              BITS9,11                        # IN AUTO.
                MASK            RCSFLAGS                        # (X-AXIS OVERRIDE)
                TS              RCSFLAGS                        # ZERO ORBIT (BIT 11) AND JUST-IN BIT (9).
                TCF             RATEDAMP                        

RUTH            CA              RCSFLAGS                        
                MASK            PBIT                            # IN ATTITUDE HOLD.
                EXTEND                                          
                BZF             +2                              # BRANCH IF P-RATE DAMPING IS FINISHED.
                TCF             RATEDAMP                        

## Page 1423
                CA              RCSFLAGS                        
                MASK            QRBIT                           
                EXTEND                                          
                BZF             RATEDONE                        # BRANCH IF Q,R RATE DAMPING IS FINISHED.
                TCF             RATEDAMP                        

# ============================================

1/10SEC         =               BIT1                               
40CYC           =               OCT50                              
PQRBIT          OCT             74777                           
BITS9,11        EQUALS          EBANK5                          
LINRATP         DEC             46                              

# ============================================

RATEDONE        CS              OURRCBIT                        # MANUAL COMMAND AND DAMPING COMPLETED IN
                INHINT                                          # ALL AXES.
                MASK            DAPBOOLS                        
                TS              DAPBOOLS                        

# READ CDUS INTO CDU DESIRED REGISTERS

                CAF             BIT13                           
                EXTEND                                          
                RAND            CHAN31                          
                EXTEND                                          
                BZF             +4                              
                CA              CDUX                            # (X-AXIS OVERRIDE)
                TS              CDUXD                           
                TC              +3                              
                TC              IBNKCALL                        
                FCADR           ZATTEROR                        
                RELINT                                          
                TCF             PURGENCY                        

                TS              PERROR                          
JUSTOUT         CA              OURRCBIT                        # INITIALIZATION - FIRST MANUAL PASS.
                ADS             DAPBOOLS                        
                CA              ZERO                            
                TS              DXERROR                         
                TS              DXERROR         +1              
                TS              DYERROR                         
                TS              DYERROR         +1              
                TS              DZERROR                         
                TS              DZERROR         +1              
                TS              PLAST                           
                TS              QLAST                           
                TS              RLAST                           
                TS              Q-RHCCTR                        
                TS              R-RHCCTR                        
                CA              PQRBIT                          
                MASK            RCSFLAGS                        
                TS              RCSFLAGS                        # BITS 10 AND 11 OF RCSFLAGS ARE 0.
## Page 1424
                CS              RCSFLAGS                        # SET 'JUST-IN' BIT TO 1.
                MASK            BIT9                            
                ADS             RCSFLAGS                        
                TC              ZEROENBL  
                RELINT
                TCF             JETSOFF                         
ZEROENBL        LXCH            R-RHCCTR                        
                CA              Q-RHCCTR                        
                DXCH            SAVEHAND                        
                CA              ZERO                            
                TS              P-RHCCTR                        
                TS              Q-RHCCTR                        
                TS              R-RHCCTR
                INHINT
                EXTEND
                QXCH            C13QSAV
                TC              C13STALL
                       
                CA              BITS8,9                         
                EXTEND                                          
                WOR             CHAN13                          # COUNTERS ZEROED AND ENABLED
                TC              C13QSAV
                
RATEDAMP        CA              ZERO                            
                TS              P-RHCCTR                        
                TCF             RATERROR                        

RHCMOVED        CA              OURRCBIT                        # P CONTROL
                MASK            DAPBOOLS                        
                EXTEND                                          
                BZF             JUSTOUT         -1              
RATERROR        CA              CDUX                            # FINDCDUW REQUIRES THAT CDUXD=CDUX DURING
                TS              CDUXD                           # X-AXIS OVERRIDE
                CCS             P-RHCCTR                        
                TCF             +3                              
                TCF             +2                              
                TCF             +1                              
                DOUBLE                                          # LINEAR/QUADRATIC CONTROLLER SCALING
                DOUBLE                                          # (SEE EXPLANATION IN Q,R-AXES RCS
                AD              LINRATP                         # AUTOPILOT)
                EXTEND                                          
                MP              P-RHCCTR                        
                CA              L                               
                EXTEND                                          
                MP              STIKSENS                        
                XCH             PLAST                           
                COM                                             
                AD              PLAST                           
                TS              DAPTEMP1                        
                TC              ZEROENBL                        # INTERVAL.  ZERO AND ENABLE ACA COUNTERS.
## Page 1425
                RELINT
                CS              PLAST                           
                AD              OMEGAP                          
                TS              EDOTP                           
                CCS             DAPTEMP1                        # IF P COMMAND CHANGE EXCEEDS BREAKOUT
                TCF             +3                              # LEVEL, GO TO DIRECT RATE CONTROL. IF NOT
                TCF             +8D                             # CHECK FOR DIRECT RATE CONTROL LAST TIME.
                TCF             +1                              	
                AD              -RATEDB                         
                EXTEND                                          
                BZMF            +4                              
                CA              40CYC                           
                TS              TCP                             
                TC              PEGI                            
                CA              RCSFLAGS                        # CHECK FOR DIRECT RATE COMMAND LAST TIME.
                MASK            PBIT                            
                EXTEND                                          
                BZF             +2                              
                TC              PEGI                            # TO PURE RATE COMMAND
                CA              DXERROR                         # PSEUDO-AUTO CONTROL.
                TS              E                               # X-ATTITUDE ERROR (SP)
                TS              PERROR                          # LOAD P-AXIS ERROR FOR MODE1 FDAI DISPLAY
                TC              PURGENCY        +4              
PEGI            CA              CDUX                            # DIRECT RATE CONTROL.
                TS              CDUXD                           
                CA              ZERO                            
                TS              DXERROR                         
                TS              DXERROR         +1              
                TS              PERROR                          # ZERO P-AXIS ERROR FOR MODE1 FDAI DISPLAY
                CCS             EDOTP                           
                TC              +3                              
                TC              +2                              
                TC              +1                              
                TS              ABSEDOTP                        
                AD              TARGETDB                        
                EXTEND                                          # IF RATE ERROR IS LESS THAN DEADBAND,
                BZMF            LAST                            # FIRE, AND SWITCH TO PSEUDO-AUTO.
                CA              TCP                             
                EXTEND                                          # IF TIME IN RATE COMMAND EXCEEDS 4 SEC.,
                BZMF            LAST                            
                CS              RCSFLAGS                        
                MASK            PBIT                            
                ADS             RCSFLAGS                        # BIT 10 IS 1.
                TCF             +4                              
LAST            CS              PBIT                            
                MASK            RCSFLAGS                        
                TS              RCSFLAGS                        # BIT 10 IS 0.
                CS              EDOTP                           
                EXTEND                                          
                MP              1/ANETP                         # 1/2JTACC SCALED AT 2EXP(7)/PI
## Page 1426
                DAS             A                               
                TC              OVERSUB                         
                EXTEND                                          
                MP              25/32                           # A CONTAINS TJET SCALED AT 2EXP(4)(16/25)
                TS              TJP                             # 4.JET TIME
                CA              ABSEDOTP                        
                AD              -2JETLIM                        # COMPARING DELTA RATE WITH 2 JET LIMIT
                EXTEND                                          
                BZMF            +3                              

                CA              SIX                             
                TCF             +8D                             
                CA              TJP                             
                ADS             TJP                             

# GOES TO PJETSLEC FOR TWO JETS
# P-JET-SELECTION-ROUTINE (ROTATION)

# INPUT:        NUMBERT         4,5,6 FOR WHICH PAIR OR 4 JETS
#               TJP             + FOR +P ROTATION

# OUTPUT:       CHANNEL 6
#               PJUMPADR        FOR P-AXIS SKIP
#               (JTLST CALL)    (SMALL TJP)

# ORDER OF POLICIES TRIED IN CASE OF FAILURE.
#       +P      -P
#       7,15    8,16
#       4,12    3,11
#       4,7     8,11
#       7,12    11,16
#       12,15   3,16
#       4,15    3,8
#       ALARM   ALARM

                CA              AORBSYST                        
                MASK            FLAGWRD5                        
                CCS             A                               
                CA              ONE                             
                AD              FOUR                            
                TS              NUMBERT                         
PJETSLEC        CA              ONE                             
                TS              L                               
                CCS             TJP                             
                TCF             +5                              
                TCF             JETSOFF                         
                TCF             +2                              
                TCF             JETSOFF                         
                ZL                                              
                AD              ONE                             
                TS              ABSTJ   
## Page 1427                        
                LXCH            ROTINDEX                        
                TC              SELECTP                         
                CS              SIX                             
                AD              NUMBERT                         
                EXTEND                                          
                BZF             +2                              

                CS              TWO                             
                AD              FOUR                            
                TS              NO.PJETS                        
                CA              POLYTEMP                        
                TC              WRITEP                          
                CS              ABSTJ                           
                AD              +150MST6                        
                EXTEND                                          
                BZMF            QRAXIS                          # GO TO QRAXIS OR TO GTS.

                AD              -136MST6                        
                EXTEND                                          
                BZMF            +5                              

                ADS             ABSTJ                           
                INDEX           ROTINDEX                        
                CA              MINTIMES                        
                TS              TJP                             

                CA              ABSTJ                           
                ZL                                              
                INHINT                                          
                DXCH            T6FURTHA                        
                TC              IBNKCALL                        
                CADR            JTLST                           
                CS              BIT12                           
                MASK            RCSFLAGS                        
                TS              RCSFLAGS                        # BIT 12 SET TO 0.
                TC              ALTSYST                         
                TCF             QRAXIS                          

ALTSYST         CA              FLAGWRD5                        # ALTERNATE P-AXIS JETS
                TS              L                               
                CA              AORBSYST                        
                EXTEND                                          
                RXOR            LCHAN                           
                TS              FLAGWRD5                        
                RELINT                                          
                TC              Q                               

DKALT           TC              ALTSYST                         

JETSOFF         TC              WRITEP          -1
## Page 1428              
                CA              ZERO                            
                TS              TJP                             
                TCF             QRAXIS                          

# (NOTE -- M13 = 1 IDENTICALLY IMPLIES NULL MULTIPLICATION.)

CALCPERR        CA              CDUY                            # P-ERROR CALCULATION.
                EXTEND                                          
                MSU             CDUYD                           # CDU VALUE - ANGLE DESIRED (Y-AXIS)		
                EXTEND                                          
                MP              M11                             # (CDUY-CDUYD)M11 SCALED AT PI RADIANS
                XCH             E                               # SAVE FIRST TERM (OF TWO)
                CA              CDUX                            # THIRD COMPONENT
                EXTEND                                          
                MSU             CDUXD                           # CDU VALUE - ANGLE DESIRED (X-AXIS)
#               EXTEND
#               MP      M13
                AD              DELPEROR                        # KALCMANU INERFACE ERROR
                ADS             E                               # SAVE SUM OF TERMS.  COULD BE OVERFLOW.
                XCH             PERROR                          # SAVE P-ERROR FOR EIGHT-BALL DISPLAY.
                TC              Q                               # RETURN TO CALLER

# P-AXIS URGENCY FUNCTION CALCULATION.

PURGENCY        TC              CALCPERR                        # CALCULATE P-AXIS ERRORS.
                CS              OMEGAPD                         # THIS CODING IS COMMON TO BOTH LM DAP AND
                AD              OMEGAP                          # SPS-BACKUP MODE.
                TS              EDOTP                           # EDOTP = OMEGAP - OMEGAPD AT PI/4 RAD/SEC

                CS              ONE                             
                TS              AXISCTR                         
                CA              DAPBOOLS                        
                MASK            CSMDOCKD                        
                EXTEND                                          
                BZF             HEADTJET                        
                INHINT                                          # IF CSMDOCKD = 1, GO TO DOCKED RCS LOGIC
                TC              IBNKCALL                        
                CADR            SPSRCS                          

                CA              TJP                             
                EXTEND                                          
                BZF             DKALT                           # IF TJP = ZERO, CHANGE AORBSYST.
                RELINT                                          
                TCF             PJETSLEC        -6              #    SELECT AORBSYST AND USE TWO JETS
HEADTJET        CA              ZERO                            
                TS              SENSETYP                        
                INHINT                                          
                TC              IBNKCALL                        
                CADR            TJETLAW                         
                RELINT
                                          
## Page 1429
                CS              FIREFCT                         
                AD              -FOURDEG                        
                EXTEND                                          
                BZMF            PJETSLEC        -6              
                CCS             TJP                             
                TCF             +2                              
                TCF             JETSOFF                         		
                AD              -160MST6                        
                EXTEND                                          
                BZMF            PJETSLEC        -6              
                CA              SIX                             
                TCF             PJETSLEC        -1              
-160MST6        DEC             -256                            
-FOURDEG        DEC             -.08888                         

## Page 1430
# JET POLICY CONSTRUCTION SUBROUTINE

# INPUT: ROTINDEX, NUMBERT

# OUTPUT: POLYTEMP (JET POLICY)

# THIS SUBROUTINE SELECT A SUBSET OF THE DESIRED JETS WHICH HAS NO FAILURE

SELECTP         CA              SIX                             
                TS              TEMPNUM                         
                INDEX           NUMBERT                         
                CA              TYPEP                           
                INDEX           ROTINDEX                        
                MASK            JETSALL                         
                TS              POLYTEMP                        
                MASK            CH6MASK                         
                CCS             A                               
                TCF             +2                              
                TC              Q                               
                CCS             TEMPNUM                         
                TCF             +4                              
                TC              ALARM                           
                OCT             02003                           
                TCF             JETSOFF                         # *****TCF ALARMJET *********************
SELECTYZ        TS              NUMBERT                         
                TCF             SELECTP         +1              
 -1             TCF             ABORTYZ         +2              
JETSALL         OCT             00252                           
                OCT             00125                           # +P
                OCT             00140                           # -Y
                OCT             00006                           # -Z
                OCT             00220                           # +Y
                OCT             00011                           # +Z
                OCT             00151                           # +V
TYPEP           OCT             00146                           # -U
                OCT             00226                           # -V
                OCT             00231                           # +U
                OCT             00151                           # +V
                OCT             00132                           # 1-3
                OCT             00245                           # 2-4
                OCT             00377                           # ALL
INDXYZ          =               -136MST6                        
-136MST6        DEC             -218                            
                DEC             4                               
                DEC             2                               
                OCT             07776                           
                DEC             5                               
                DEC             9                               
                DEC             10                              
                OCT             07776                           
                DEC             3                               
## Page 1431
                DEC             8                               
                DEC             7                               
                OCT             07776                           # THESE INDEXES OF  MASK JETSALL WILL
                OCT             07776                           # CHANGE THE INSTRUCTION AT SELECTP +4
                OCT             07776                           # TO BE    TC  JETSALL -1
                OCT             07776                           # ONLY USED FOR TRANSLATION FAILURE
                OCT             07776                           
+150MST6        DEC             240                             
07400OCT        OCT             07400                           

# T-JET LAW FIXED CONSTANTS

NORMSCL         OCT             266                             
-100MS          DEC             -.1                             
200MS           DEC             .2                              
25/32           =               PRIO31                          # (DEC .78125)
BITS8,9         OCTAL           00600                           
1/40            DEC             .02500                          
MINTIMES        DEC             -22                             
                DEC             22                              
PSKIPADR        GENADR          SKIPPAXS                        

# GOES TO Q,R-AXES RCS AUTOPILOT

QRAXIS          CS              OMEGARD                         
                AD              OMEGAR                          
                TC              OVERSUB                         
                TS              EDOTR                           
                CS              OMEGAQD                         
                AD              OMEGAQ                          
                TC              OVERSUB                         
                TS              EDOTQ                           
                EXTEND                                          
                DCA             QERRCALL                        
                DTCB                                            

                EBANK=          AOSQ                            
QERRCALL        2CADR           CALLQERR                        <|MERGE_RESOLUTION|>--- conflicted
+++ resolved
@@ -2,7 +2,7 @@
 ## Copyright:   Public domain.
 ## Filename:    P-AXIS_RCS_AUTOPILOT.agc
 ## Purpose:     A section of Luminary revision 116.
-##              It is part of the source code for the Lunar Module's (LM) 
+##              It is part of the source code for the Lunar Module's (LM)
 ##              Apollo Guidance Computer (AGC) for Apollo 12.
 ##              This file is intended to be a faithful transcription, except
 ##              that the code format has been changed to conform to the
@@ -16,84 +16,75 @@
 ##              2017-02-01 RRB  Updated for Luminary 116.
 ##              2017-02-09 HG   Fix operand O13QSAV  --> C13QSAV
 ##                                          O13STALL --> C13STALL
-<<<<<<< HEAD
-##                                          Q        --> C13QSAV         
-##		2017-03-14 RSB	Proofed comment text via 3-way diff vs
-##				Luminary 99 and 131.  Fixed an OCT also.
-##		2017-03-16 RSB	Comment-text fixes identified in 5-way
-##				side-by-side diff of Luminary 69/99/116/131/210.
-=======
-##                                          Q        --> C13QSAV  
-##              2017-03-13 HG   Fix definition of 1/10SEC, 40CYC    
+##                                          Q        --> C13QSAV
+##              2017-03-14 RSB  Proofed comment text via 3-way diff vs
+##                              Luminary 99 and 131.  Fixed an OCT also.
+##              2017-03-16 RSB  Comment-text fixes identified in 5-way
+##                              side-by-side diff of Luminary 69/99/116/131/210.
+##              2017-03-19 HG   Fix definition of 1/10SEC, 40CYC
 ##                              i.e. no storage allocated
-##                              Add missing statements RELINT     
-##                              Fix value OCT 02000 --> OCT 32000   
-##                              Fix operand DAPBOOLS --> FLAGWRD5       
->>>>>>> e77f18a5
+##                              Add missing statements RELINT
+##                              Fix operand DAPBOOLS --> FLAGWRD5
 
 ## Page 1411
-                BANK            16                              
-                SETLOC          DAPS1                           
-                BANK                                            
-
-                EBANK=          PERROR                          
-                COUNT*          $$/DAPP                         
+                BANK            16
+                SETLOC          DAPS1
+                BANK
+
+                EBANK=          PERROR
+                COUNT*          $$/DAPP
 
 # THE FOLLOWING T5RUPT ENTRY BEGINS THE PROGRAM WHICH CONTROLS THE P-AXIS ACTION OF THE LEM USING THE RCS JETS.
 # THE NOMINAL TIME BETWEEN THE P-AXIS RUPTS IS 100 MS IN ALL NON-IDLING MODES OF THE DAP.
 
-PAXIS           CA              MS100                           
+PAXIS           CA              MS100
                 ADS             TIME5                           # *** NECESSARY IN ORDER TO ALLOW SYN-
                                                                 # CHRONIZATION WITH OTHER INTERRUPTS ***
 
                 LXCH            BANKRUPT                        # INTERRUPT LEAD IN (CONTINUED)
-                EXTEND                                          
-                QXCH            QRUPT                           
+                EXTEND
+                QXCH            QRUPT
 
 # CHECK IF DAP PASS IS PERMISSIBLE
 
                 CCS             DAPZRUPT                        # IF DAPZRUPT POSITIVE, DAP (JASK) IS
                 TC              BAILOUT                         #    STILL IN PROGRESS AND A RESTART IS
-<<<<<<< HEAD
                 OCT             32000                           #   CALLED FOR.  IT IS NEVER ZERO
-=======
-                OCT             32000                           #   CALLED FOR.  IT IS NEVER ZERO.
->>>>>>> e77f18a5
 
                 TC              CHEKBITS                        # RETURN IS TO I+1 IF DAP SHOULD STAY ON.
 
                 CA              CDUX                            # READ AND STORE CDU'S
-                TS              DAPTREG4                        
-                CA              CDUY                            
-                TS              DAPTREG5                        
-                CA              CDUZ                            
-                TS              DAPTREG6                        
+                TS              DAPTREG4
+                CA              CDUY
+                TS              DAPTREG5
+                CA              CDUZ
+                TS              DAPTREG6
 
 # ***** KALCMANU-DAP AND "RATE-HOLD"-DAP INTERFACE *****
 
 # THE FOLLOWING SECTION IS EXECUTED EVERY 100 MS (10 TIMES A SECOND) WITHIN THE P-AXIS REACTION CONTROL SYSTEM
 # AUTOPILOT (WHENEVER THE DAP IS IN OPERATION).
 
-                CA              CDUXD                           
-                EXTEND                                          
-                MSU             DELCDUX                         
-                TC              1STOTWOS                        
-                TS              CDUXD                           
-                CA              CDUYD                           
-                EXTEND                                          
-                MSU             DELCDUY                         
-                TC              1STOTWOS                        
-                TS              CDUYD                           
-                CA              CDUZD                           
-                EXTEND                                          
-                MSU             DELCDUZ                         
+                CA              CDUXD
+                EXTEND
+                MSU             DELCDUX
+                TC              1STOTWOS
+                TS              CDUXD
+                CA              CDUYD
+                EXTEND
+                MSU             DELCDUY
+                TC              1STOTWOS
+                TS              CDUYD
+                CA              CDUZD
+                EXTEND
+                MSU             DELCDUZ
 ## Page 1412
-                TC              1STOTWOS                        
-                TS              CDUZD                           
+                TC              1STOTWOS
+                TS              CDUZD
                 EXTEND                                          # DIMINISH MANUAL CONTROL DIRECT RATE
                 DIM             TCP                             # TIME COUNTERS.
-                EXTEND                                          
-                DIM             TCQR                            
+                EXTEND
+                DIM             TCQR
 
 # RATELOOP COMPUTES JETRATEQ, JETRATER, AND 1JACC*NO. PJETS IN ITEMP1.
 #   RETURNS TO BACKP.
@@ -103,49 +94,49 @@
 #   JETRATER = 1JACCR(TJU*NO.UJETS + TJV*NO.VJETS)
 
                 TCF             PAXFILT                         # PROCEEDS TO RATELOOP AFTER SUPERJOB
-1STOTWOS        CCS             A                               
-                AD              ONE                             
-                TC              Q                               
-                CS              A                               
-                TC              Q                               
+1STOTWOS        CCS             A
+                AD              ONE
+                TC              Q
+                CS              A
+                TC              Q
 SUBDIVDE        EXTEND                                          # OVERFLOW PROCTION ROUTINE TO GIVE
                 MP              DAPTEMP3                        #   POSMAX OR NEGMAX IF THE DIVIDE WOULD
                 DAS             OMEGAU                          #   OVERFLOW
 
- +3             EXTEND                                          
-                DCA             OMEGAU                          
-                DXCH            DAPTEMP5                        
-                CCS             OMEGAU                          
-                TCF             +2                              
-                TCF             DIVIDER                         
-                AD              -OCT630                         
-                EXTEND                                          
-                BZMF            DIVIDER                         
-
-                CCS             OMEGAU                          
+ +3             EXTEND
+                DCA             OMEGAU
+                DXCH            DAPTEMP5
+                CCS             OMEGAU
+                TCF             +2
+                TCF             DIVIDER
+                AD              -OCT630
+                EXTEND
+                BZMF            DIVIDER
+
+                CCS             OMEGAU
                 CA              POSMAX                          # 45 DEG/SEC
-                TC              Q                               
-                CS              POSMAX                          
-                TC              Q                               
-
-DIVIDER         DXCH            OMEGAU                          
-                EXTEND                                          
-                DV              DAPTREG4                        
-                TC              Q                               
+                TC              Q
+                CS              POSMAX
+                TC              Q
+
+DIVIDER         DXCH            OMEGAU
+                EXTEND
+                DV              DAPTREG4
+                TC              Q
 
 OVERSUB         TS              7                               # RETURNS A UNCHANGED OR LIMITED TO
                 TC              Q                               #   POSMAX OR NEGMAX IF A HAS OVERFLOW
-                INDEX           A                               
-                CS              BIT15           -1              
+                INDEX           A
+                CS              BIT15           -1
 ## Page 1413
-                TC              Q                               
-
--OCT630         OCT             77147                           
-
-BACKP           CA              DAPTEMP1                        
-                EXTEND                                          
-                MP              1JACC                           
-                TS              JETRATE                         
+                TC              Q
+
+-OCT630         OCT             77147
+
+BACKP           CA              DAPTEMP1
+                EXTEND
+                MP              1JACC
+                TS              JETRATE
 
 # BEGINNING OF THE RATE DERIVATION
 # OMEGAP,Q,R      BODY RATES SCALED AT PI/4
@@ -159,199 +150,199 @@
 # OMEGA = OMEGA + JETRATE + AOSTERM (+TRAPED/NTRAPS IF TRAPED BIG)
 
                 CAE             DAPTREG4                        # CDUX IS STORED HERE
-                TS              L                               
-                EXTEND                                          
+                TS              L
+                EXTEND
                 MSU             OLDXFORP                        # SCALED AT PI
-                LXCH            OLDXFORP                        
-                TS              DAPTEMP1                        
-                CA              1/40                            
-                TS              DAPTREG4                        
-                CS              JETRATE                         
-                EXTEND                                          
-                MP              BIT14                           
-                ADS             TRAPEDP                         
-                CA              JETRATEQ                        
-                AD              AOSQTERM                        
-                EXTEND                                          
-                MP              -BIT14                          
-                ADS             TRAPEDQ                         
-                CA              JETRATER                        
-                AD              AOSRTERM                        
-                EXTEND                                          
-                MP              -BIT14                          
-                ADS             TRAPEDR                         
+                LXCH            OLDXFORP
+                TS              DAPTEMP1
+                CA              1/40
+                TS              DAPTREG4
+                CS              JETRATE
+                EXTEND
+                MP              BIT14
+                ADS             TRAPEDP
+                CA              JETRATEQ
+                AD              AOSQTERM
+                EXTEND
+                MP              -BIT14
+                ADS             TRAPEDQ
+                CA              JETRATER
+                AD              AOSRTERM
+                EXTEND
+                MP              -BIT14
+                ADS             TRAPEDR
 
                 CA              DAPTREG5                        # CDUY IS STORED HERE
-                TS              L                               
-                EXTEND                                          
+                TS              L
+                EXTEND
                 MSU             OLDYFORP                        # SCALED AT PI
-                LXCH            OLDYFORP                        
-                TS              DAPTEMP2                        
-                EXTEND                                          
+                LXCH            OLDYFORP
+                TS              DAPTEMP2
+                EXTEND
                 MP              M11                             # M11 SCALED AT 1
 ## Page 1414
-                AD              DAPTEMP1                        
-                DXCH            OMEGAU                          
+                AD              DAPTEMP1
+                DXCH            OMEGAU
 
                 TC              SUBDIVDE        +3              # RETURNS WITH CDU-RATE AT PI/4
 
-                EXTEND                                          
-                SU              OMEGAP                          
-                ADS             TRAPEDP                         
-                TC              OVERSUB                         
-                TS              TRAPEDP                         
-                EXTEND                                          
-                DCA             DAPTEMP5                        
-                DAS             DXERROR                         
-                CS              PLAST                           
-                EXTEND                                          
-                MP              1/40                            
+                EXTEND
+                SU              OMEGAP
+                ADS             TRAPEDP
+                TC              OVERSUB
+                TS              TRAPEDP
+                EXTEND
+                DCA             DAPTEMP5
+                DAS             DXERROR
+                CS              PLAST
+                EXTEND
+                MP              1/40
                 DAS             DXERROR                         # MANUAL MODE X-ATTITUDE ERROR (DP)
                 CA              DAPTREG6                        # CDUZ IS STORED HERE
-                TS              L                               
-                EXTEND                                          
-                MSU             OLDZFORQ                        
-                TS              DAPTEMP3                        
-                LXCH            OLDZFORQ                        
-                CA              M21                             
-                EXTEND                                          
-                MP              DAPTEMP2                        
-                DXCH            OMEGAU                          
-                CA              M22                             
-                TC              SUBDIVDE                        
-
-                EXTEND                                          
-                SU              OMEGAQ                          
-                ADS             TRAPEDQ                         
-                TC              OVERSUB                         
-                TS              TRAPEDQ                         
-                EXTEND                                          
-                DCA             DAPTEMP5                        
-                DAS             DYERROR                         
-                CS              QLAST                           
-                EXTEND                                          
-                MP              1/40                            
+                TS              L
+                EXTEND
+                MSU             OLDZFORQ
+                TS              DAPTEMP3
+                LXCH            OLDZFORQ
+                CA              M21
+                EXTEND
+                MP              DAPTEMP2
+                DXCH            OMEGAU
+                CA              M22
+                TC              SUBDIVDE
+
+                EXTEND
+                SU              OMEGAQ
+                ADS             TRAPEDQ
+                TC              OVERSUB
+                TS              TRAPEDQ
+                EXTEND
+                DCA             DAPTEMP5
+                DAS             DYERROR
+                CS              QLAST
+                EXTEND
+                MP              1/40
                 DAS             DYERROR                         # MANUAL MODE Y-ATTITUDE ERROR (DP)
-                CA              M31                             
-                EXTEND                                          
-                MP              DAPTEMP2                        
-                DXCH            OMEGAU                          
-                CA              M32                             
-
-                TC              SUBDIVDE                        
+                CA              M31
+                EXTEND
+                MP              DAPTEMP2
+                DXCH            OMEGAU
+                CA              M32
+
+                TC              SUBDIVDE
 ## Page 1415
-                EXTEND                                          
-                SU              OMEGAR                          
-                ADS             TRAPEDR                         
-                TC              OVERSUB                         
+                EXTEND
+                SU              OMEGAR
+                ADS             TRAPEDR
+                TC              OVERSUB
                 TS              TRAPEDR                         # TRAPEDS HAVE ALL BEEN COMPUTED
 
-                EXTEND                                          
-                DCA             DAPTEMP5                        
-                DAS             DZERROR                         
-                CS              RLAST                           
-                EXTEND                                          
-                MP              1/40                            
+                EXTEND
+                DCA             DAPTEMP5
+                DAS             DZERROR
+                CS              RLAST
+                EXTEND
+                MP              1/40
                 DAS             DZERROR                         # MANUAL MODE Z-ATTITUDE ERROR (DP)
                 CA              DAPBOOLS                        # PICK UP PAD LOADED STATE ESTIMATOR GAINS
-                MASK            CSMDOCKD                        
-                EXTEND                                          
-                BZF             LMONLY                          
+                MASK            CSMDOCKD
+                EXTEND
+                BZF             LMONLY
                 EXTEND                                          # DOCKED
-                DCA             DKOMEGAN                        
-                DXCH            DAPTREG4                        
-                CA              DKTRAP                          
-                TCF             +5                              
+                DCA             DKOMEGAN
+                DXCH            DAPTREG4
+                CA              DKTRAP
+                TCF             +5
 LMONLY          EXTEND                                          # UNDOCKED
-                DCA             LMOMEGAN                        
-                DXCH            DAPTREG4                        
-                CA              LMTRAP                          
- +5             TS              DAPTREG6                        
-                CCS             TRAPEDP                         
-                TCF             +2                              
-                TCF             SMALPDIF                        
+                DCA             LMOMEGAN
+                DXCH            DAPTREG4
+                CA              LMTRAP
+ +5             TS              DAPTREG6
+                CCS             TRAPEDP
+                TCF             +2
+                TCF             SMALPDIF
                 AD              DAPTREG6                        # TRAPSIZE > ABOUT 77001 %-1.4DEG/SEC"
-                EXTEND                                          
-                BZMF            SMALPDIF                        
-                ZL                                              
-                LXCH            TRAPEDP                         
-                CA              ZERO                            
-                EXTEND                                          
-                DV              NPTRAPS                         
-                ADS             OMEGAP                          
-                TC              OVERSUB                         
-                TS              OMEGAP                          
+                EXTEND
+                BZMF            SMALPDIF
+                ZL
+                LXCH            TRAPEDP
+                CA              ZERO
+                EXTEND
+                DV              NPTRAPS
+                ADS             OMEGAP
+                TC              OVERSUB
+                TS              OMEGAP
                 CA              DAPTREG4                        # ABOUT 10 OR 0 FOR DOCKED OR UNDOCKED
-                TS              NPTRAPS                         
-SMALPDIF        INCR            NPTRAPS                         
-P-RATE          CA              JETRATE                         
-                ADS             OMEGAP                          
-                TC              OVERSUB                         
-                TS              OMEGAP                          
-
-                CCS             TRAPEDQ                         
+                TS              NPTRAPS
+SMALPDIF        INCR            NPTRAPS
+P-RATE          CA              JETRATE
+                ADS             OMEGAP
+                TC              OVERSUB
+                TS              OMEGAP
+
+                CCS             TRAPEDQ
 ## Page 1416
-                TCF             +2                              
-                TCF             Q-RATE                          
+                TCF             +2
+                TCF             Q-RATE
                 AD              DAPTREG6                        # TRAPSIZE > ABOUT 77001 %-1.4DEG/SEC"
-                EXTEND                                          
-                BZMF            Q-RATE                          
-                ZL                                              
-                LXCH            TRAPEDQ                         
-                CA              ZERO                            
-                EXTEND                                          
-                DV              NQTRAPS                         
+                EXTEND
+                BZMF            Q-RATE
+                ZL
+                LXCH            TRAPEDQ
+                CA              ZERO
+                EXTEND
+                DV              NQTRAPS
                 TS              DAPTEMP1                        # SAVE FOR OFFSET ESTIMATE
-                ADS             OMEGAQ                          
-                TC              OVERSUB                         
-                TS              OMEGAQ                          
+                ADS             OMEGAQ
+                TC              OVERSUB
+                TS              OMEGAQ
                 CA              DAPTREG4                        # ABOUT 10 OR 0 FOR DOCKED OR UNDOCKED
-                XCH             NQTRAPS                         
+                XCH             NQTRAPS
                 AD              DAPTREG5                        # KAOS > ABOUT 60D %N/N_60"
-                XCH             DAPTEMP1                        
-                EXTEND                                          
-                MP              FIVE                            
-                EXTEND                                          
-                DV              DAPTEMP1                        
-                ADS             AOSQ                            
-Q-RATE          INCR            NQTRAPS                         
-                CA              JETRATEQ                        
-                AD              AOSQTERM                        
-                ADS             OMEGAQ                          
-                TC              OVERSUB                         
-                TS              OMEGAQ                          
-
-                CCS             TRAPEDR                         
-                TCF             +2                              
-                TCF             R-RATE                          
+                XCH             DAPTEMP1
+                EXTEND
+                MP              FIVE
+                EXTEND
+                DV              DAPTEMP1
+                ADS             AOSQ
+Q-RATE          INCR            NQTRAPS
+                CA              JETRATEQ
+                AD              AOSQTERM
+                ADS             OMEGAQ
+                TC              OVERSUB
+                TS              OMEGAQ
+
+                CCS             TRAPEDR
+                TCF             +2
+                TCF             R-RATE
                 AD              DAPTREG6                        # TRAPSIZE > ABOUT 77001 %-1.4DEG/SEC"
-                EXTEND                                          
-                BZMF            R-RATE                          
-                ZL                                              
-                LXCH            TRAPEDR                         
-                CA              ZERO                            
-                EXTEND                                          
-                DV              NRTRAPS                         
+                EXTEND
+                BZMF            R-RATE
+                ZL
+                LXCH            TRAPEDR
+                CA              ZERO
+                EXTEND
+                DV              NRTRAPS
                 TS              DAPTEMP2                        # SAVE FOR OFFSET ESTIMATE
-                ADS             OMEGAR                          
-                TC              OVERSUB                         
-                TS              OMEGAR                          
+                ADS             OMEGAR
+                TC              OVERSUB
+                TS              OMEGAR
                 CA              DAPTREG4                        # ABOUT 10 OR 0 FOR DOCKED OR UNDOCKED
-                XCH             NRTRAPS                         
+                XCH             NRTRAPS
                 AD              DAPTREG5                        # KAOS > ABOUT 60D %N/N_60"
-                XCH             DAPTEMP2                        
-                EXTEND                                          
+                XCH             DAPTEMP2
+                EXTEND
 ## Page 1417
-                MP              FIVE                            
-                EXTEND                                          
-                DV              DAPTEMP2                        
-                ADS             AOSR                            
-R-RATE          INCR            NRTRAPS                         
-                CA              JETRATER                        
-                AD              AOSRTERM                        
-                ADS             OMEGAR                          
-                TC              OVERSUB                         
-                TS              OMEGAR                          
+                MP              FIVE
+                EXTEND
+                DV              DAPTEMP2
+                ADS             AOSR
+R-RATE          INCR            NRTRAPS
+                CA              JETRATER
+                AD              AOSRTERM
+                ADS             OMEGAR
+                TC              OVERSUB
+                TS              OMEGAR
 
 # END OF RATE DERIVATION
 
@@ -361,62 +352,62 @@
 
 #   AOS = AOS + K*SUMRATE
 
-                CS              DAPBOOLS                        
-                MASK            DRIFTBIT                        
-                CCS             A                               
-                TCF             WORKTIME                        
+                CS              DAPBOOLS
+                MASK            DRIFTBIT
+                CCS             A
+                TCF             WORKTIME
                 TS              ALPHAQ                          # ZERO THE OFFSET ACCELERATION VALUES.
-                TS              ALPHAR                          
-                TS              AOSQTERM                        
-                TS              AOSRTERM                        
-                TS              AOSQ                            
-                TS              AOSR                            
-                TCF             PRETIMCK                        
-KAOS            DEC             60                              
-WORKTIME        CA              QACCDOT                         
-                EXTEND                                          
+                TS              ALPHAR
+                TS              AOSQTERM
+                TS              AOSRTERM
+                TS              AOSQ
+                TS              AOSR
+                TCF             PRETIMCK
+KAOS            DEC             60
+WORKTIME        CA              QACCDOT
+                EXTEND
                 MP              CALLCODE                        # OCTAL 00032 IS DECIMAL .1 AT 2(6).
-                DAS             AOSQ                            
-                CA              AOSQ                            
-                TS              ALPHAQ                          
-                EXTEND                                          
+                DAS             AOSQ
+                CA              AOSQ
+                TS              ALPHAQ
+                EXTEND
                 MP              200MS                           # .2 AT 1
-                TS              AOSQTERM                        
-                CA              RACCDOT                         
-                EXTEND                                          
+                TS              AOSQTERM
+                CA              RACCDOT
+                EXTEND
                 MP              CALLCODE                        # OCTAL 00032 IS DECIMAL .1 AT 2(6).
-                DAS             AOSR                            
-                CA              AOSR                            
-                TS              ALPHAR                          
-                EXTEND                                          
+                DAS             AOSR
+                CA              AOSR
+                TS              ALPHAR
+                EXTEND
                 MP              200MS                           # .2 AT 1
-                TS              AOSRTERM                        
-                TCF             PRETIMCK                        
+                TS              AOSRTERM
+                TCF             PRETIMCK
 
 ## Page 1418
 PAXFILT         CA              CALLGMBL                        # EXECUTE ACDT+C12, IF NEEDED.
-                MASK            RCSFLAGS                        
+                MASK            RCSFLAGS
                 CCS             A                               # CALLGMBL IS NOT BIT15, SO THIS TEST IS
                 TC              ACDT+C12                        # VALID.
 
-                DXCH            ARUPT                           
-                DXCH            DAPARUPT                        
+                DXCH            ARUPT
+                DXCH            DAPARUPT
                 CA              SUPERJOB                        # SETTING UP THE SUPERJOB
-                XCH             BRUPT                           
-                LXCH            QRUPT                           
-                DXCH            DAPBQRPT                        
-                CA              SUPERADR                        
-                DXCH            ZRUPT                           
-                DXCH            DAPZRUPT                        
+                XCH             BRUPT
+                LXCH            QRUPT
+                DXCH            DAPBQRPT
+                CA              SUPERADR
+                DXCH            ZRUPT
+                DXCH            DAPZRUPT
                 TCF             NOQBRSM         +1              # RELINT (JUST IN CASE) AND RESUME, IN THE
                                                                 #   FORM OF A JASK, AT SUPERJOB.
 
-SUPERADR        GENADR          SUPERJOB        +1              
+SUPERADR        GENADR          SUPERJOB        +1
 
 # COUNT DOWN GIMBAL DRIVE TIMERS AND TURN OFF DRIVES IF REQUIRED.
 
-SUPERJOB        TCF             RATELOOP                        
-PRETIMCK        CCS             QGIMTIMR                        
+SUPERJOB        TCF             RATELOOP
+PRETIMCK        CCS             QGIMTIMR
                 TCF             DECQTIMR                        # POSITIVE - COUNTING DOWN
                 TCF             TURNOFFQ                        # NEGATIVE - DRIVE SHOULD BE ENDED
 CHKRTIMR        CCS             RGIMTIMR                        # NEGATIVE - INACTIVE
@@ -424,43 +415,43 @@
                 TCF             TURNOFFR                        # REPEATED (ABOVE) FOR R AXIS.
 
                 EXTEND                                          # DECREMENT DOCKED JET INHIBITION COUNTERS
-                DIM             PJETCTR                         
-                EXTEND                                          
-                DIM             UJETCTR                         
-                EXTEND                                          
-                DIM             VJETCTR                         
-                CA              BIT12                           
-                MASK            RCSFLAGS                        
-                EXTEND                                          
-                BZF             SKIPPAXS                        
-                TC              CHKVISFZ                        
+                DIM             PJETCTR
+                EXTEND
+                DIM             UJETCTR
+                EXTEND
+                DIM             VJETCTR
+                CA              BIT12
+                MASK            RCSFLAGS
+                EXTEND
+                BZF             SKIPPAXS
+                TC              CHKVISFZ
 DECQTIMR        TS              QGIMTIMR                        # COUNT TIMERS DOWN TO POS ZERO.
-                TCF             CHKRTIMR                        
-DECRTIMR        TS              RGIMTIMR                        
-                TCF             CHKRTIMR        +3              
+                TCF             CHKRTIMR
+DECRTIMR        TS              RGIMTIMR
+                TCF             CHKRTIMR        +3
 
 TURNOFFQ        TS              NEGUQ                           # HALT DRIVES.
-                TS              QACCDOT                         
-                CS              QGIMBITS                        
-                EXTEND                                          
+                TS              QACCDOT
+                CS              QGIMBITS
+                EXTEND
 ## Page 1419
-                WAND            CHAN12                          
-                CAF             NEGMAX                          
-                TS              QGIMTIMR                        
-                TCF             CHKRTIMR                        
-TURNOFFR        TS              NEGUR                           
-                TS              RACCDOT                         
-                CS              RGIMBITS                        
-                EXTEND                                          
-                WAND            CHAN12                          
-                CAF             NEGMAX                          
-                TS              RGIMTIMR                        
-                TCF             CHKRTIMR        +3              
+                WAND            CHAN12
+                CAF             NEGMAX
+                TS              QGIMTIMR
+                TCF             CHKRTIMR
+TURNOFFR        TS              NEGUR
+                TS              RACCDOT
+                CS              RGIMBITS
+                EXTEND
+                WAND            CHAN12
+                CAF             NEGMAX
+                TS              RGIMTIMR
+                TCF             CHKRTIMR        +3
 QGIMBITS        EQUALS          OCT1400                         # BITS 9 AND 10 (OF CHANNEL 12).
 RGIMBITS        EQUALS          PRIO6                           # BITS 11 AND 12 (OF CHANNEL 12).
 
-SKIPPAXS        CS              RCSFLAGS                        
-                MASK            BIT12                           
+SKIPPAXS        CS              RCSFLAGS
+                MASK            BIT12
                 ADS             RCSFLAGS                        # BIT 12 SET TO 1.
                 TCF             QRAXIS                          # GO TO QRAXIS OR TO GTS.
 
@@ -479,52 +470,52 @@
 #      (2) FOR PRINCIPAL TRANS: TRY TO TACK WITH DIAGONAL PAIRS
 #                               ALARM (IF DIAGONAL PAIRS ARE FAILED)
 
-CHKVISFZ        EXTEND                                          
-                READ            CHAN31                          
-                CS              A                               
-                MASK            07400OCT                        
-                EXTEND                                          
-                BZF             TSNEXTP                         
-                EXTEND                                          
-                MP              BIT7                            
-                INDEX           A                               
-                CA              INDXYZ                          
-                TS              ROTINDEX                        
-TRYUORV         CA              SIX                             
-                TC              SELECTYZ                        
-                CS              SIX                             
-                AD              NUMBERT                         
-                EXTEND                                          
+CHKVISFZ        EXTEND
+                READ            CHAN31
+                CS              A
+                MASK            07400OCT
+                EXTEND
+                BZF             TSNEXTP
+                EXTEND
+                MP              BIT7
+                INDEX           A
+                CA              INDXYZ
+                TS              ROTINDEX
+TRYUORV         CA              SIX
+                TC              SELECTYZ
+                CS              SIX
+                AD              NUMBERT
+                EXTEND
 ## Page 1420
-                BZF             TSNEXTP         -1              
-                CS              FIVE                            
-                AD              ROTINDEX                        
-                EXTEND                                          
-                BZMF            ALTERYZ                         
-                CS              NUMBERT                         
-                AD              FOUR                            
-                EXTEND                                          
-                BZMF            TSNEXTP         -1              
-ABORTYZ         TC              ALARM                           
-                OCT             02001                           
+                BZF             TSNEXTP         -1
+                CS              FIVE
+                AD              ROTINDEX
+                EXTEND
+                BZMF            ALTERYZ
+                CS              NUMBERT
+                AD              FOUR
+                EXTEND
+                BZMF            TSNEXTP         -1
+ABORTYZ         TC              ALARM
+                OCT             02001
                 CA              BIT1                            # INVERT BIT 1 OF RCSFLAGS.
-                LXCH            RCSFLAGS                        
-                EXTEND                                          
-                RXOR            1                               
-                TS              RCSFLAGS                        
-                CA              ZERO                            
-                TCF             TSNEXTP                         
+                LXCH            RCSFLAGS
+                EXTEND
+                RXOR            1
+                TS              RCSFLAGS
+                CA              ZERO
+                TCF             TSNEXTP
 ALTERYZ         CA              BIT1                            # INVERT BIT 1 OF RCSFLAGS.
-                LXCH            RCSFLAGS                        
-                EXTEND                                          
-                RXOR            1                               
-                TS              RCSFLAGS                        
-                MASK            BIT1                            
-                AD              FOUR                            
-                ADS             ROTINDEX                        
-                TCF             TRYUORV                         
-                CA              POLYTEMP                        
-TSNEXTP         TS              NEXTP                           
+                LXCH            RCSFLAGS
+                EXTEND
+                RXOR            1
+                TS              RCSFLAGS
+                MASK            BIT1
+                AD              FOUR
+                ADS             ROTINDEX
+                TCF             TRYUORV
+                CA              POLYTEMP
+TSNEXTP         TS              NEXTP
 
 # STATE LOGIC
 #  CHECK IN ORDER:           IF ON
@@ -534,62 +525,62 @@
 #    GO TO PURGENCY
 
                 CA              BIT13                           # CHECK STICK IF IN ATT. HOLD.
-                EXTEND                                          
-                RAND            CHAN31                          
-                EXTEND                                          
-                BZF             MANMODE                         
-
-                CA              DAPBOOLS                        
-                MASK            XOVINHIB                        
-                CCS             A                               
+                EXTEND
+                RAND            CHAN31
+                EXTEND
+                BZF             MANMODE
+
+                CA              DAPBOOLS
+                MASK            XOVINHIB
+                CCS             A
                 TCF             PURGENCY                        # ATTITUDE STEER DURING VISIBILITY PHASE
 
-                TCF             DETENTCK                        
+                TCF             DETENTCK
 MANMODE         CA              PULSES                          # PULSES IS ONE FOR PULSE MODE
-                MASK            DAPBOOLS                        
+                MASK            DAPBOOLS
 ## Page 1421
-                EXTEND                                          
+                EXTEND
                 BZF             DETENTCK                        # BRANCH FOR RATE COMMAND
 
-                CA              ZERO                            
-                TS              PERROR                          
+                CA              ZERO
+                TS              PERROR
 
 # MINIMUM IMPULSE MODE
 
-                CA              CDUX                            
-                TS              CDUXD                           
-
-                CCS             OLDPMIN                         
-                TCF             CHECKP                          
-
-FIREP           CA              BIT3                            
-                EXTEND                                          
-                RAND            CHAN31                          
-                EXTEND                                          
-                BZF             +XMIN                           
-
-                CA              BIT4                            
-                EXTEND                                          
-                RAND            CHAN31                          
-                EXTEND                                          
-                BZF             -XMIN                           
-
-                TCF             JETSOFF                         
-
-CHECKP          EXTEND                                          
-                READ            CHAN31                          
-                CS              A                               
-                MASK            OCT14                           
-                TS              OLDPMIN                         
-                TCF             JETSOFF                         
+                CA              CDUX
+                TS              CDUXD
+
+                CCS             OLDPMIN
+                TCF             CHECKP
+
+FIREP           CA              BIT3
+                EXTEND
+                RAND            CHAN31
+                EXTEND
+                BZF             +XMIN
+
+                CA              BIT4
+                EXTEND
+                RAND            CHAN31
+                EXTEND
+                BZF             -XMIN
+
+                TCF             JETSOFF
+
+CHECKP          EXTEND
+                READ            CHAN31
+                CS              A
+                MASK            OCT14
+                TS              OLDPMIN
+                TCF             JETSOFF
 
 -XMIN           CS              TEN                             # ANYTHING LESS THAN 14MS. CORRECTED
                 TCF             +2                              #   IN JET SELECTION ROUTINE
-+XMIN           CA              TEN                             
-                TS              TJP                             
-                CA              ONE                             
-                TS              OLDPMIN                         
-                TCF             PJETSLEC        -6              
++XMIN           CA              TEN
+                TS              TJP
+                CA              ONE
+                TS              OLDPMIN
+                TCF             PJETSLEC        -6
 
 #                  MANUAL RATE COMMAND MODE
 #                  ========================
@@ -619,212 +610,212 @@
 # ZEROENBL      ENABLES COUNTERS SO THEY CAN BE READ NEXT TIME
 # JUSTOUT       FIRST DETECTION OF OUT OF DETENT (BY OURRCBIT)
 
-DETENTCK        EXTEND                                          
-                READ            CHAN31                          
-                TS              CH31TEMP                        
+DETENTCK        EXTEND
+                READ            CHAN31
+                TS              CH31TEMP
                 MASK            BIT15                           # CHECK OUT-OF-DETENT BIT.
-                EXTEND                                          
+                EXTEND
                 BZF             RHCMOVED                        # BRANCH IF OUT OF DETENT.
                 CAF             OURRCBIT                        # IN DETENT.  CHECK THE RATE COMMAND BIT.
-                MASK            DAPBOOLS                        
-                EXTEND                                          
+                MASK            DAPBOOLS
+                EXTEND
                 BZF             PURGENCY                        # BRANCH IF NOT IN RATE COMMAND LAST PASS.
 
 # ........................................................................
 
                 CA              BIT9                            # JUST IN DETENT??
-                MASK            RCSFLAGS                        
-                EXTEND                                          
-                BZF             RUTH                            
+                MASK            RCSFLAGS
+                EXTEND
+                BZF             RUTH
                 CAF             BIT13                           # CHECK FOR ATTITUDE HOLD.
-                EXTEND                                          
-                RAND            CHAN31                          
-                EXTEND                                          
+                EXTEND
+                RAND            CHAN31
+                EXTEND
                 BZF             RATEDAMP                        # BRANCH IF IN ATTITUDE HOLD.
 
                 CS              BITS9,11                        # IN AUTO.
                 MASK            RCSFLAGS                        # (X-AXIS OVERRIDE)
                 TS              RCSFLAGS                        # ZERO ORBIT (BIT 11) AND JUST-IN BIT (9).
-                TCF             RATEDAMP                        
-
-RUTH            CA              RCSFLAGS                        
+                TCF             RATEDAMP
+
+RUTH            CA              RCSFLAGS
                 MASK            PBIT                            # IN ATTITUDE HOLD.
-                EXTEND                                          
+                EXTEND
                 BZF             +2                              # BRANCH IF P-RATE DAMPING IS FINISHED.
-                TCF             RATEDAMP                        
+                TCF             RATEDAMP
 
 ## Page 1423
-                CA              RCSFLAGS                        
-                MASK            QRBIT                           
-                EXTEND                                          
+                CA              RCSFLAGS
+                MASK            QRBIT
+                EXTEND
                 BZF             RATEDONE                        # BRANCH IF Q,R RATE DAMPING IS FINISHED.
-                TCF             RATEDAMP                        
+                TCF             RATEDAMP
 
 # ============================================
 
-1/10SEC         =               BIT1                               
-40CYC           =               OCT50                              
-PQRBIT          OCT             74777                           
-BITS9,11        EQUALS          EBANK5                          
-LINRATP         DEC             46                              
+1/10SEC         =               BIT1
+40CYC           =               OCT50
+PQRBIT          OCT             74777
+BITS9,11        EQUALS          EBANK5
+LINRATP         DEC             46
 
 # ============================================
 
 RATEDONE        CS              OURRCBIT                        # MANUAL COMMAND AND DAMPING COMPLETED IN
                 INHINT                                          # ALL AXES.
-                MASK            DAPBOOLS                        
-                TS              DAPBOOLS                        
+                MASK            DAPBOOLS
+                TS              DAPBOOLS
 
 # READ CDUS INTO CDU DESIRED REGISTERS
 
-                CAF             BIT13                           
-                EXTEND                                          
-                RAND            CHAN31                          
-                EXTEND                                          
-                BZF             +4                              
+                CAF             BIT13
+                EXTEND
+                RAND            CHAN31
+                EXTEND
+                BZF             +4
                 CA              CDUX                            # (X-AXIS OVERRIDE)
-                TS              CDUXD                           
-                TC              +3                              
-                TC              IBNKCALL                        
-                FCADR           ZATTEROR                        
-                RELINT                                          
-                TCF             PURGENCY                        
-
-                TS              PERROR                          
+                TS              CDUXD
+                TC              +3
+                TC              IBNKCALL
+                FCADR           ZATTEROR
+                RELINT
+                TCF             PURGENCY
+
+                TS              PERROR
 JUSTOUT         CA              OURRCBIT                        # INITIALIZATION - FIRST MANUAL PASS.
-                ADS             DAPBOOLS                        
-                CA              ZERO                            
-                TS              DXERROR                         
-                TS              DXERROR         +1              
-                TS              DYERROR                         
-                TS              DYERROR         +1              
-                TS              DZERROR                         
-                TS              DZERROR         +1              
-                TS              PLAST                           
-                TS              QLAST                           
-                TS              RLAST                           
-                TS              Q-RHCCTR                        
-                TS              R-RHCCTR                        
-                CA              PQRBIT                          
-                MASK            RCSFLAGS                        
+                ADS             DAPBOOLS
+                CA              ZERO
+                TS              DXERROR
+                TS              DXERROR         +1
+                TS              DYERROR
+                TS              DYERROR         +1
+                TS              DZERROR
+                TS              DZERROR         +1
+                TS              PLAST
+                TS              QLAST
+                TS              RLAST
+                TS              Q-RHCCTR
+                TS              R-RHCCTR
+                CA              PQRBIT
+                MASK            RCSFLAGS
                 TS              RCSFLAGS                        # BITS 10 AND 11 OF RCSFLAGS ARE 0.
 ## Page 1424
                 CS              RCSFLAGS                        # SET 'JUST-IN' BIT TO 1.
-                MASK            BIT9                            
-                ADS             RCSFLAGS                        
-                TC              ZEROENBL  
+                MASK            BIT9
+                ADS             RCSFLAGS
+                TC              ZEROENBL
                 RELINT
-                TCF             JETSOFF                         
-ZEROENBL        LXCH            R-RHCCTR                        
-                CA              Q-RHCCTR                        
-                DXCH            SAVEHAND                        
-                CA              ZERO                            
-                TS              P-RHCCTR                        
-                TS              Q-RHCCTR                        
+                TCF             JETSOFF
+ZEROENBL        LXCH            R-RHCCTR
+                CA              Q-RHCCTR
+                DXCH            SAVEHAND
+                CA              ZERO
+                TS              P-RHCCTR
+                TS              Q-RHCCTR
                 TS              R-RHCCTR
                 INHINT
                 EXTEND
                 QXCH            C13QSAV
                 TC              C13STALL
-                       
-                CA              BITS8,9                         
-                EXTEND                                          
+
+                CA              BITS8,9
+                EXTEND
                 WOR             CHAN13                          # COUNTERS ZEROED AND ENABLED
                 TC              C13QSAV
-                
-RATEDAMP        CA              ZERO                            
-                TS              P-RHCCTR                        
-                TCF             RATERROR                        
+
+RATEDAMP        CA              ZERO
+                TS              P-RHCCTR
+                TCF             RATERROR
 
 RHCMOVED        CA              OURRCBIT                        # P CONTROL
-                MASK            DAPBOOLS                        
-                EXTEND                                          
-                BZF             JUSTOUT         -1              
+                MASK            DAPBOOLS
+                EXTEND
+                BZF             JUSTOUT         -1
 RATERROR        CA              CDUX                            # FINDCDUW REQUIRES THAT CDUXD=CDUX DURING
                 TS              CDUXD                           # X-AXIS OVERRIDE
-                CCS             P-RHCCTR                        
-                TCF             +3                              
-                TCF             +2                              
-                TCF             +1                              
+                CCS             P-RHCCTR
+                TCF             +3
+                TCF             +2
+                TCF             +1
                 DOUBLE                                          # LINEAR/QUADRATIC CONTROLLER SCALING
                 DOUBLE                                          # (SEE EXPLANATION IN Q,R-AXES RCS
                 AD              LINRATP                         # AUTOPILOT)
-                EXTEND                                          
-                MP              P-RHCCTR                        
-                CA              L                               
-                EXTEND                                          
-                MP              STIKSENS                        
-                XCH             PLAST                           
-                COM                                             
-                AD              PLAST                           
-                TS              DAPTEMP1                        
+                EXTEND
+                MP              P-RHCCTR
+                CA              L
+                EXTEND
+                MP              STIKSENS
+                XCH             PLAST
+                COM
+                AD              PLAST
+                TS              DAPTEMP1
                 TC              ZEROENBL                        # INTERVAL.  ZERO AND ENABLE ACA COUNTERS.
 ## Page 1425
                 RELINT
-                CS              PLAST                           
-                AD              OMEGAP                          
-                TS              EDOTP                           
+                CS              PLAST
+                AD              OMEGAP
+                TS              EDOTP
                 CCS             DAPTEMP1                        # IF P COMMAND CHANGE EXCEEDS BREAKOUT
                 TCF             +3                              # LEVEL, GO TO DIRECT RATE CONTROL. IF NOT
                 TCF             +8D                             # CHECK FOR DIRECT RATE CONTROL LAST TIME.
-                TCF             +1                              	
-                AD              -RATEDB                         
-                EXTEND                                          
-                BZMF            +4                              
-                CA              40CYC                           
-                TS              TCP                             
-                TC              PEGI                            
+                TCF             +1
+                AD              -RATEDB
+                EXTEND
+                BZMF            +4
+                CA              40CYC
+                TS              TCP
+                TC              PEGI
                 CA              RCSFLAGS                        # CHECK FOR DIRECT RATE COMMAND LAST TIME.
-                MASK            PBIT                            
-                EXTEND                                          
-                BZF             +2                              
+                MASK            PBIT
+                EXTEND
+                BZF             +2
                 TC              PEGI                            # TO PURE RATE COMMAND
                 CA              DXERROR                         # PSEUDO-AUTO CONTROL.
                 TS              E                               # X-ATTITUDE ERROR (SP)
                 TS              PERROR                          # LOAD P-AXIS ERROR FOR MODE1 FDAI DISPLAY
-                TC              PURGENCY        +4              
+                TC              PURGENCY        +4
 PEGI            CA              CDUX                            # DIRECT RATE CONTROL.
-                TS              CDUXD                           
-                CA              ZERO                            
-                TS              DXERROR                         
-                TS              DXERROR         +1              
+                TS              CDUXD
+                CA              ZERO
+                TS              DXERROR
+                TS              DXERROR         +1
                 TS              PERROR                          # ZERO P-AXIS ERROR FOR MODE1 FDAI DISPLAY
-                CCS             EDOTP                           
-                TC              +3                              
-                TC              +2                              
-                TC              +1                              
-                TS              ABSEDOTP                        
-                AD              TARGETDB                        
+                CCS             EDOTP
+                TC              +3
+                TC              +2
+                TC              +1
+                TS              ABSEDOTP
+                AD              TARGETDB
                 EXTEND                                          # IF RATE ERROR IS LESS THAN DEADBAND,
                 BZMF            LAST                            # FIRE, AND SWITCH TO PSEUDO-AUTO.
-                CA              TCP                             
+                CA              TCP
                 EXTEND                                          # IF TIME IN RATE COMMAND EXCEEDS 4 SEC.,
-                BZMF            LAST                            
-                CS              RCSFLAGS                        
-                MASK            PBIT                            
+                BZMF            LAST
+                CS              RCSFLAGS
+                MASK            PBIT
                 ADS             RCSFLAGS                        # BIT 10 IS 1.
-                TCF             +4                              
-LAST            CS              PBIT                            
-                MASK            RCSFLAGS                        
+                TCF             +4
+LAST            CS              PBIT
+                MASK            RCSFLAGS
                 TS              RCSFLAGS                        # BIT 10 IS 0.
-                CS              EDOTP                           
-                EXTEND                                          
+                CS              EDOTP
+                EXTEND
                 MP              1/ANETP                         # 1/2JTACC SCALED AT 2EXP(7)/PI
 ## Page 1426
-                DAS             A                               
-                TC              OVERSUB                         
-                EXTEND                                          
+                DAS             A
+                TC              OVERSUB
+                EXTEND
                 MP              25/32                           # A CONTAINS TJET SCALED AT 2EXP(4)(16/25)
                 TS              TJP                             # 4.JET TIME
-                CA              ABSEDOTP                        
+                CA              ABSEDOTP
                 AD              -2JETLIM                        # COMPARING DELTA RATE WITH 2 JET LIMIT
-                EXTEND                                          
-                BZMF            +3                              
-
-                CA              SIX                             
-                TCF             +8D                             
-                CA              TJP                             
-                ADS             TJP                             
+                EXTEND
+                BZMF            +3
+
+                CA              SIX
+                TCF             +8D
+                CA              TJP
+                ADS             TJP
 
 # GOES TO PJETSLEC FOR TWO JETS
 # P-JET-SELECTION-ROUTINE (ROTATION)
@@ -846,88 +837,88 @@
 #       4,15    3,8
 #       ALARM   ALARM
 
-                CA              AORBSYST                        
-                MASK            FLAGWRD5                        
-                CCS             A                               
-                CA              ONE                             
-                AD              FOUR                            
-                TS              NUMBERT                         
-PJETSLEC        CA              ONE                             
-                TS              L                               
-                CCS             TJP                             
-                TCF             +5                              
-                TCF             JETSOFF                         
-                TCF             +2                              
-                TCF             JETSOFF                         
-                ZL                                              
-                AD              ONE                             
-                TS              ABSTJ   
-## Page 1427                        
-                LXCH            ROTINDEX                        
-                TC              SELECTP                         
-                CS              SIX                             
-                AD              NUMBERT                         
-                EXTEND                                          
-                BZF             +2                              
-
-                CS              TWO                             
-                AD              FOUR                            
-                TS              NO.PJETS                        
-                CA              POLYTEMP                        
-                TC              WRITEP                          
-                CS              ABSTJ                           
-                AD              +150MST6                        
-                EXTEND                                          
+                CA              AORBSYST
+                MASK            FLAGWRD5
+                CCS             A
+                CA              ONE
+                AD              FOUR
+                TS              NUMBERT
+PJETSLEC        CA              ONE
+                TS              L
+                CCS             TJP
+                TCF             +5
+                TCF             JETSOFF
+                TCF             +2
+                TCF             JETSOFF
+                ZL
+                AD              ONE
+                TS              ABSTJ
+## Page 1427
+                LXCH            ROTINDEX
+                TC              SELECTP
+                CS              SIX
+                AD              NUMBERT
+                EXTEND
+                BZF             +2
+
+                CS              TWO
+                AD              FOUR
+                TS              NO.PJETS
+                CA              POLYTEMP
+                TC              WRITEP
+                CS              ABSTJ
+                AD              +150MST6
+                EXTEND
                 BZMF            QRAXIS                          # GO TO QRAXIS OR TO GTS.
 
-                AD              -136MST6                        
-                EXTEND                                          
-                BZMF            +5                              
-
-                ADS             ABSTJ                           
-                INDEX           ROTINDEX                        
-                CA              MINTIMES                        
-                TS              TJP                             
-
-                CA              ABSTJ                           
-                ZL                                              
-                INHINT                                          
-                DXCH            T6FURTHA                        
-                TC              IBNKCALL                        
-                CADR            JTLST                           
-                CS              BIT12                           
-                MASK            RCSFLAGS                        
+                AD              -136MST6
+                EXTEND
+                BZMF            +5
+
+                ADS             ABSTJ
+                INDEX           ROTINDEX
+                CA              MINTIMES
+                TS              TJP
+
+                CA              ABSTJ
+                ZL
+                INHINT
+                DXCH            T6FURTHA
+                TC              IBNKCALL
+                CADR            JTLST
+                CS              BIT12
+                MASK            RCSFLAGS
                 TS              RCSFLAGS                        # BIT 12 SET TO 0.
-                TC              ALTSYST                         
-                TCF             QRAXIS                          
+                TC              ALTSYST
+                TCF             QRAXIS
 
 ALTSYST         CA              FLAGWRD5                        # ALTERNATE P-AXIS JETS
-                TS              L                               
-                CA              AORBSYST                        
-                EXTEND                                          
-                RXOR            LCHAN                           
-                TS              FLAGWRD5                        
-                RELINT                                          
-                TC              Q                               
-
-DKALT           TC              ALTSYST                         
+                TS              L
+                CA              AORBSYST
+                EXTEND
+                RXOR            LCHAN
+                TS              FLAGWRD5
+                RELINT
+                TC              Q
+
+DKALT           TC              ALTSYST
 
 JETSOFF         TC              WRITEP          -1
-## Page 1428              
-                CA              ZERO                            
-                TS              TJP                             
-                TCF             QRAXIS                          
+## Page 1428
+                CA              ZERO
+                TS              TJP
+                TCF             QRAXIS
 
 # (NOTE -- M13 = 1 IDENTICALLY IMPLIES NULL MULTIPLICATION.)
 
 CALCPERR        CA              CDUY                            # P-ERROR CALCULATION.
-                EXTEND                                          
-                MSU             CDUYD                           # CDU VALUE - ANGLE DESIRED (Y-AXIS)		
-                EXTEND                                          
+                EXTEND
+                MSU             CDUYD                           # CDU VALUE - ANGLE DESIRED (Y-AXIS)
+                EXTEND
                 MP              M11                             # (CDUY-CDUYD)M11 SCALED AT PI RADIANS
                 XCH             E                               # SAVE FIRST TERM (OF TWO)
                 CA              CDUX                            # THIRD COMPONENT
-                EXTEND                                          
+                EXTEND
                 MSU             CDUXD                           # CDU VALUE - ANGLE DESIRED (X-AXIS)
 #               EXTEND
 #               MP      M13
@@ -943,43 +934,43 @@
                 AD              OMEGAP                          # SPS-BACKUP MODE.
                 TS              EDOTP                           # EDOTP = OMEGAP - OMEGAPD AT PI/4 RAD/SEC
 
-                CS              ONE                             
-                TS              AXISCTR                         
-                CA              DAPBOOLS                        
-                MASK            CSMDOCKD                        
-                EXTEND                                          
-                BZF             HEADTJET                        
+                CS              ONE
+                TS              AXISCTR
+                CA              DAPBOOLS
+                MASK            CSMDOCKD
+                EXTEND
+                BZF             HEADTJET
                 INHINT                                          # IF CSMDOCKD = 1, GO TO DOCKED RCS LOGIC
-                TC              IBNKCALL                        
-                CADR            SPSRCS                          
-
-                CA              TJP                             
-                EXTEND                                          
+                TC              IBNKCALL
+                CADR            SPSRCS
+
+                CA              TJP
+                EXTEND
                 BZF             DKALT                           # IF TJP = ZERO, CHANGE AORBSYST.
-                RELINT                                          
+                RELINT
                 TCF             PJETSLEC        -6              #    SELECT AORBSYST AND USE TWO JETS
-HEADTJET        CA              ZERO                            
-                TS              SENSETYP                        
-                INHINT                                          
-                TC              IBNKCALL                        
-                CADR            TJETLAW                         
+HEADTJET        CA              ZERO
+                TS              SENSETYP
+                INHINT
+                TC              IBNKCALL
+                CADR            TJETLAW
                 RELINT
-                                          
+
 ## Page 1429
-                CS              FIREFCT                         
-                AD              -FOURDEG                        
-                EXTEND                                          
-                BZMF            PJETSLEC        -6              
-                CCS             TJP                             
-                TCF             +2                              
-                TCF             JETSOFF                         		
-                AD              -160MST6                        
-                EXTEND                                          
-                BZMF            PJETSLEC        -6              
-                CA              SIX                             
-                TCF             PJETSLEC        -1              
--160MST6        DEC             -256                            
--FOURDEG        DEC             -.08888                         
+                CS              FIREFCT
+                AD              -FOURDEG
+                EXTEND
+                BZMF            PJETSLEC        -6
+                CCS             TJP
+                TCF             +2
+                TCF             JETSOFF
+                AD              -160MST6
+                EXTEND
+                BZMF            PJETSLEC        -6
+                CA              SIX
+                TCF             PJETSLEC        -1
+-160MST6        DEC             -256
+-FOURDEG        DEC             -.08888
 
 ## Page 1430
 # JET POLICY CONSTRUCTION SUBROUTINE
@@ -990,26 +981,26 @@
 
 # THIS SUBROUTINE SELECT A SUBSET OF THE DESIRED JETS WHICH HAS NO FAILURE
 
-SELECTP         CA              SIX                             
-                TS              TEMPNUM                         
-                INDEX           NUMBERT                         
-                CA              TYPEP                           
-                INDEX           ROTINDEX                        
-                MASK            JETSALL                         
-                TS              POLYTEMP                        
-                MASK            CH6MASK                         
-                CCS             A                               
-                TCF             +2                              
-                TC              Q                               
-                CCS             TEMPNUM                         
-                TCF             +4                              
-                TC              ALARM                           
-                OCT             02003                           
+SELECTP         CA              SIX
+                TS              TEMPNUM
+                INDEX           NUMBERT
+                CA              TYPEP
+                INDEX           ROTINDEX
+                MASK            JETSALL
+                TS              POLYTEMP
+                MASK            CH6MASK
+                CCS             A
+                TCF             +2
+                TC              Q
+                CCS             TEMPNUM
+                TCF             +4
+                TC              ALARM
+                OCT             02003
                 TCF             JETSOFF                         # *****TCF ALARMJET *********************
-SELECTYZ        TS              NUMBERT                         
-                TCF             SELECTP         +1              
- -1             TCF             ABORTYZ         +2              
-JETSALL         OCT             00252                           
+SELECTYZ        TS              NUMBERT
+                TCF             SELECTP         +1
+ -1             TCF             ABORTYZ         +2
+JETSALL         OCT             00252
                 OCT             00125                           # +P
                 OCT             00140                           # -Y
                 OCT             00006                           # -Z
@@ -1023,52 +1014,52 @@
                 OCT             00132                           # 1-3
                 OCT             00245                           # 2-4
                 OCT             00377                           # ALL
-INDXYZ          =               -136MST6                        
--136MST6        DEC             -218                            
-                DEC             4                               
-                DEC             2                               
-                OCT             07776                           
-                DEC             5                               
-                DEC             9                               
-                DEC             10                              
-                OCT             07776                           
-                DEC             3                               
+INDXYZ          =               -136MST6
+-136MST6        DEC             -218
+                DEC             4
+                DEC             2
+                OCT             07776
+                DEC             5
+                DEC             9
+                DEC             10
+                OCT             07776
+                DEC             3
 ## Page 1431
-                DEC             8                               
-                DEC             7                               
+                DEC             8
+                DEC             7
                 OCT             07776                           # THESE INDEXES OF  MASK JETSALL WILL
                 OCT             07776                           # CHANGE THE INSTRUCTION AT SELECTP +4
                 OCT             07776                           # TO BE    TC  JETSALL -1
                 OCT             07776                           # ONLY USED FOR TRANSLATION FAILURE
-                OCT             07776                           
-+150MST6        DEC             240                             
-07400OCT        OCT             07400                           
+                OCT             07776
++150MST6        DEC             240
+07400OCT        OCT             07400
 
 # T-JET LAW FIXED CONSTANTS
 
-NORMSCL         OCT             266                             
--100MS          DEC             -.1                             
-200MS           DEC             .2                              
+NORMSCL         OCT             266
+-100MS          DEC             -.1
+200MS           DEC             .2
 25/32           =               PRIO31                          # (DEC .78125)
-BITS8,9         OCTAL           00600                           
-1/40            DEC             .02500                          
-MINTIMES        DEC             -22                             
-                DEC             22                              
-PSKIPADR        GENADR          SKIPPAXS                        
+BITS8,9         OCTAL           00600
+1/40            DEC             .02500
+MINTIMES        DEC             -22
+                DEC             22
+PSKIPADR        GENADR          SKIPPAXS
 
 # GOES TO Q,R-AXES RCS AUTOPILOT
 
-QRAXIS          CS              OMEGARD                         
-                AD              OMEGAR                          
-                TC              OVERSUB                         
-                TS              EDOTR                           
-                CS              OMEGAQD                         
-                AD              OMEGAQ                          
-                TC              OVERSUB                         
-                TS              EDOTQ                           
-                EXTEND                                          
-                DCA             QERRCALL                        
-                DTCB                                            
-
-                EBANK=          AOSQ                            
-QERRCALL        2CADR           CALLQERR                        +QRAXIS          CS              OMEGARD
+                AD              OMEGAR
+                TC              OVERSUB
+                TS              EDOTR
+                CS              OMEGAQD
+                AD              OMEGAQ
+                TC              OVERSUB
+                TS              EDOTQ
+                EXTEND
+                DCA             QERRCALL
+                DTCB
+
+                EBANK=          AOSQ
+QERRCALL        2CADR           CALLQERR