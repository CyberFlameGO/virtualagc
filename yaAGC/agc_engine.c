--- conflicted
+++ resolved
@@ -2117,44 +2117,7 @@
       // do if the result has overflow, I can't say.  I arbitrarily 
       // overflow-correct it.
       Instruction = OverflowCorrected (
-<<<<<<< HEAD
          AddSP16 (SignExtend (State->IndexValue), SignExtend (*WhereWord)));
-=======
-	  AddSP16 (SignExtend (State->IndexValue), SignExtend (*WhereWord)));
-      Instruction &= 077777;
-      // Handle interrupts.
-      if (DebuggerInterruptMasks[0] && !State->InIsr && State->AllowInterrupt
-	  && !State->ExtraCode && State->IndexValue == 0 && !State->PendFlag
-	  && !Overflow && //ProgramCounter > 060 && 
-	  Instruction != 3 && Instruction != 4 && Instruction != 6)
-	{
-	  int i;
-	  // Interrupt vectors are ordered by their priority, with the lowest
-	  // address corresponding to the highest priority interrupt. Thus,
-	  // we can simply search through them in order for the next pending
-	  // request. There's two extra MCTs associated with taking an
-	  // interrupt -- one each for filling ZRUPT and BRUPT.
-	  // Search for the next interrupt request.
-	  for (i = 1; i <= NUM_INTERRUPT_TYPES; i++)
-	    {
-	      if (State->InterruptRequests[i] && DebuggerInterruptMasks[i])
-		{
-		  BacktraceAdd (State, i);
-		  // Clear the interrupt request.
-		  State->InterruptRequests[i] = 0;
-		  State->InterruptRequests[0] = i;
-		  // Set up the return stuff.
-		  c (RegZRUPT)= ProgramCounter + 1;
-		  c (RegBRUPT)= Instruction;
-		  // Vector to the interrupt.
-		  State->InIsr = 1;
-		  State->NextZ = 04000 + 4 * i;
-	          State->ExtraDelay++;
-		  goto AllDone;
-		}
-	    }
-	}
->>>>>>> e47e86a3
     }
   Instruction &= 077777;
 
@@ -2191,7 +2154,7 @@
               State->InterruptRequests[i] = 0;
               State->InterruptRequests[0] = i;
 
-              NextZ = 04000 + 4 * i;
+              State->NextZ = 04000 + 4 * i;
 
               InterruptRequested = 1;
               break;
@@ -2202,7 +2165,7 @@
       // back to address 0 (A) as the interrupt vector
       if (!InterruptRequested && ExtendedOpcode == 0107)
         {
-          NextZ = 0;
+          State->NextZ = 0;
           InterruptRequested = 1;
         }
 
@@ -2753,31 +2716,8 @@
 	}
       break;
       case 0107:			// EDRUPT
-<<<<<<< HEAD
       // It shouldn't be possible to get here, since EDRUPT is treated
       // as an interrupt above.
-=======
-      //State->InIsr = 0;
-      //State->SubstituteInstruction = 1;
-      //if (State->InIsr)
-      //  State->InterruptRequests[State->InterruptRequests[0]] = 0;
-      c (RegZRUPT) = c (RegZ);
-      State->InIsr = 1;
-      BacktraceAdd (State, 0);
-#if 0
-      if (State->InIsr)
-	{
-	  static int Count = 0;
-	  printf ("EDRUPT w/ ISR %d\n", ++Count);
-	}
-      else
-	{
-	  static int Count = 0;
-	  printf ("EDRUPT w/o ISR %d\n", ++Count);
-	}
-#endif // 0
-      State->NextZ = 0;
->>>>>>> e47e86a3
       break;
       case 0110:			// DV
       case 0111:
